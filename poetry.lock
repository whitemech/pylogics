[[package]]
name = "appdirs"
version = "1.4.4"
description = "A small Python module for determining appropriate platform-specific dirs, e.g. a \"user data dir\"."
category = "dev"
optional = false
python-versions = "*"

[[package]]
name = "appnope"
version = "0.1.2"
description = "Disable App Nap on macOS >= 10.9"
category = "dev"
optional = false
python-versions = "*"

[[package]]
name = "argon2-cffi"
version = "20.1.0"
description = "The secure Argon2 password hashing algorithm."
category = "dev"
optional = false
python-versions = "*"

[package.dependencies]
cffi = ">=1.0.0"
six = "*"

[package.extras]
dev = ["coverage[toml] (>=5.0.2)", "hypothesis", "pytest", "sphinx", "wheel", "pre-commit"]
docs = ["sphinx"]
tests = ["coverage[toml] (>=5.0.2)", "hypothesis", "pytest"]

[[package]]
name = "astroid"
version = "2.4.2"
description = "An abstract syntax tree for Python with inference support."
category = "dev"
optional = false
python-versions = ">=3.6"
version = "2.5.3"

[package.dependencies]
lazy-object-proxy = ">=1.4.0"
wrapt = ">=1.11,<1.13"

[[package]]
name = "async-generator"
version = "1.10"
description = "Async generators and context managers for Python 3.5+"
category = "dev"
optional = false
python-versions = ">=3.5"

[[package]]
name = "atomicwrites"
version = "1.4.0"
description = "Atomic file writes."
category = "dev"
optional = false
python-versions = ">=2.7, !=3.0.*, !=3.1.*, !=3.2.*, !=3.3.*"

[[package]]
name = "attrs"
version = "20.3.0"
description = "Classes Without Boilerplate"
category = "dev"
optional = false
python-versions = ">=2.7, !=3.0.*, !=3.1.*, !=3.2.*, !=3.3.*"

[package.extras]
dev = ["coverage[toml] (>=5.0.2)", "hypothesis", "pympler", "pytest (>=4.3.0)", "six", "zope.interface", "furo", "sphinx", "pre-commit"]
docs = ["furo", "sphinx", "zope.interface"]
tests = ["coverage[toml] (>=5.0.2)", "hypothesis", "pympler", "pytest (>=4.3.0)", "six", "zope.interface"]
tests_no_zope = ["coverage[toml] (>=5.0.2)", "hypothesis", "pympler", "pytest (>=4.3.0)", "six"]

[[package]]
name = "backcall"
version = "0.2.0"
description = "Specifications for callback functions passed in to an API"
category = "dev"
optional = false
python-versions = "*"

[[package]]
name = "bandit"
version = "1.7.0"
description = "Security oriented static analyser for python code."
category = "dev"
optional = false
python-versions = ">=3.5"

[package.dependencies]
colorama = {version = ">=0.3.9", markers = "platform_system == \"Windows\""}
GitPython = ">=1.0.1"
PyYAML = ">=5.3.1"
six = ">=1.10.0"
stevedore = ">=1.20.0"

[[package]]
name = "black"
version = "20.8b1"
description = "The uncompromising code formatter."
category = "dev"
optional = false
python-versions = ">=3.6"

[package.dependencies]
appdirs = "*"
click = ">=7.1.2"
mypy-extensions = ">=0.4.3"
pathspec = ">=0.6,<1"
regex = ">=2020.1.8"
toml = ">=0.10.1"
typed-ast = ">=1.4.0"
typing-extensions = ">=3.7.4"

[package.extras]
colorama = ["colorama (>=0.4.3)"]
d = ["aiohttp (>=3.3.2)", "aiohttp-cors"]

[[package]]
name = "bleach"
version = "3.2.1"
description = "An easy safelist-based HTML-sanitizing tool."
category = "dev"
optional = false
python-versions = ">=2.7, !=3.0.*, !=3.1.*, !=3.2.*, !=3.3.*, !=3.4.*"
version = "3.3.0"

[package.dependencies]
packaging = "*"
six = ">=1.9.0"
webencodings = "*"

[[package]]
name = "certifi"
version = "2020.12.5"
description = "Python package for providing Mozilla's CA Bundle."
category = "dev"
optional = false
python-versions = "*"

[[package]]
name = "cffi"
version = "1.14.4"
description = "Foreign Function Interface for Python calling C code."
category = "dev"
optional = false
python-versions = "*"
version = "1.14.5"

[package.dependencies]
pycparser = "*"

[[package]]
name = "chardet"
version = "4.0.0"
description = "Universal encoding detector for Python 2 and 3"
category = "dev"
optional = false
python-versions = ">=2.7, !=3.0.*, !=3.1.*, !=3.2.*, !=3.3.*, !=3.4.*"

[[package]]
name = "click"
version = "7.1.2"
description = "Composable command line interface toolkit"
category = "dev"
optional = false
python-versions = ">=2.7, !=3.0.*, !=3.1.*, !=3.2.*, !=3.3.*, !=3.4.*"

[[package]]
name = "codecov"
version = "2.1.11"
description = "Hosted coverage reports for GitHub, Bitbucket and Gitlab"
category = "dev"
optional = false
python-versions = ">=2.7, !=3.0.*, !=3.1.*, !=3.2.*, !=3.3.*"

[package.dependencies]
coverage = "*"
requests = ">=2.7.9"

[[package]]
name = "colorama"
version = "0.4.4"
description = "Cross-platform colored terminal text."
category = "dev"
optional = false
python-versions = ">=2.7, !=3.0.*, !=3.1.*, !=3.2.*, !=3.3.*, !=3.4.*"

[[package]]
name = "coverage"
version = "5.3.1"
description = "Code coverage measurement for Python"
category = "dev"
optional = false
python-versions = ">=2.7, !=3.0.*, !=3.1.*, !=3.2.*, !=3.3.*, !=3.4.*, <4"
version = "5.5"

[package.extras]
toml = ["toml"]

[[package]]
name = "cryptography"
version = "3.3.1"
description = "cryptography is a package which provides cryptographic recipes and primitives to Python developers."
category = "dev"
optional = false
python-versions = ">=3.6"
version = "3.4.7"

[package.dependencies]
cffi = ">=1.12"

[package.extras]
docs = ["sphinx (>=1.6.5,!=1.8.0,!=3.1.0,!=3.1.1)", "sphinx-rtd-theme"]
docstest = ["doc8", "pyenchant (>=1.6.11)", "twine (>=1.12.0)", "sphinxcontrib-spelling (>=4.0.1)"]
pep8test = ["black", "flake8", "flake8-import-order", "pep8-naming"]
sdist = ["setuptools-rust (>=0.11.4)"]
ssh = ["bcrypt (>=3.1.5)"]
test = ["pytest (>=6.0)", "pytest-cov", "pytest-subtests", "pytest-xdist", "pretend", "iso8601", "pytz", "hypothesis (>=1.11.4,<3.79.2 || >3.79.2)"]

[[package]]
name = "decorator"
version = "4.4.2"
description = "Decorators for Humans"
category = "dev"
optional = false
python-versions = ">=3.5"
version = "5.0.7"

[[package]]
name = "defusedxml"
version = "0.6.0"
description = "XML bomb protection for Python stdlib modules"
category = "dev"
optional = false
python-versions = ">=2.7, !=3.0.*, !=3.1.*, !=3.2.*, !=3.3.*, !=3.4.*"
version = "0.7.1"

[[package]]
name = "distlib"
version = "0.3.1"
description = "Distribution utilities"
category = "dev"
optional = false
python-versions = "*"

[[package]]
name = "docutils"
version = "0.16"
description = "Docutils -- Python Documentation Utilities"
category = "dev"
optional = false
python-versions = ">=2.7, !=3.0.*, !=3.1.*, !=3.2.*, !=3.3.*, !=3.4.*"
version = "0.17"

[[package]]
name = "dparse"
version = "0.5.1"
description = "A parser for Python dependency files"
category = "dev"
optional = false
python-versions = ">=3.5"

[package.dependencies]
packaging = "*"
pyyaml = "*"
toml = "*"

[package.extras]
pipenv = ["pipenv"]

[[package]]
name = "entrypoints"
version = "0.3"
description = "Discover and load entry points from installed packages."
category = "dev"
optional = false
python-versions = ">=2.7"

[[package]]
name = "eradicate"
version = "2.0.0"
description = "Removes commented-out code."
category = "dev"
optional = false
python-versions = "*"

[[package]]
name = "filelock"
version = "3.0.12"
description = "A platform independent file lock."
category = "dev"
optional = false
python-versions = "*"

[[package]]
name = "flake8"
version = "3.8.4"
description = "the modular source code checker: pep8 pyflakes and co"
category = "dev"
optional = false
python-versions = "!=3.0.*,!=3.1.*,!=3.2.*,!=3.3.*,!=3.4.*,>=2.7"
version = "3.9.1"

[package.dependencies]
importlib-metadata = {version = "*", markers = "python_version < \"3.8\""}
mccabe = ">=0.6.0,<0.7.0"
pycodestyle = ">=2.7.0,<2.8.0"
pyflakes = ">=2.3.0,<2.4.0"

[[package]]
name = "flake8-bugbear"
version = "20.11.1"
description = "A plugin for flake8 finding likely bugs and design problems in your program. Contains warnings that don't belong in pyflakes and pycodestyle."
category = "dev"
optional = false
python-versions = ">=3.6"

[package.dependencies]
attrs = ">=19.2.0"
flake8 = ">=3.0.0"

[package.extras]
dev = ["coverage", "black", "hypothesis", "hypothesmith"]

[[package]]
name = "flake8-docstrings"
version = "1.5.0"
description = "Extension for flake8 which uses pydocstyle to check docstrings"
category = "dev"
optional = false
python-versions = "*"
version = "1.6.0"

[package.dependencies]
flake8 = ">=3"
pydocstyle = ">=2.1"

[[package]]
name = "flake8-eradicate"
version = "1.0.0"
description = "Flake8 plugin to find commented out code"
category = "dev"
optional = false
python-versions = ">=3.6,<4.0"

[package.dependencies]
attrs = "*"
eradicate = ">=2.0,<3.0"
flake8 = ">=3.5,<4.0"

[[package]]
name = "flake8-isort"
version = "4.0.0"
description = "flake8 plugin that integrates isort ."
category = "dev"
optional = false
python-versions = "*"

[package.dependencies]
flake8 = ">=3.2.1,<4"
isort = ">=4.3.5,<6"
testfixtures = ">=6.8.0,<7"

[package.extras]
test = ["pytest (>=4.0.2,<6)", "toml"]

[[package]]
name = "future"
version = "0.18.2"
description = "Clean single-source support for Python 3 and 2"
category = "dev"
optional = false
python-versions = ">=2.6, !=3.0.*, !=3.1.*, !=3.2.*"

[[package]]
name = "gitdb"
version = "4.0.5"
description = "Git Object Database"
category = "dev"
optional = false
python-versions = ">=3.4"
version = "4.0.7"

[package.dependencies]
smmap = ">=3.0.1,<5"

[[package]]
name = "gitpython"
version = "3.1.11"
description = "Python Git Library"
category = "dev"
optional = false
python-versions = ">=3.4"
version = "3.1.14"

[package.dependencies]
gitdb = ">=4.0.1,<5"

[[package]]
<<<<<<< HEAD
=======
category = "dev"
description = "A library for property-based testing"
name = "hypothesis"
optional = false
python-versions = ">=3.6"
version = "6.10.0"

[package.dependencies]
attrs = ">=19.2.0"
sortedcontainers = ">=2.1.0,<3.0.0"

[package.extras]
all = ["black (>=19.10b0)", "click (>=7.0)", "django (>=2.2)", "dpcontracts (>=0.4)", "lark-parser (>=0.6.5)", "libcst (>=0.3.16)", "numpy (>=1.9.0)", "pandas (>=0.25)", "pytest (>=4.6)", "python-dateutil (>=1.4)", "pytz (>=2014.1)", "redis (>=3.0.0)", "rich (>=9.0.0)", "importlib-resources (>=3.3.0)", "importlib-metadata", "backports.zoneinfo (>=0.2.1)", "tzdata (>=2020.4)"]
cli = ["click (>=7.0)", "black (>=19.10b0)", "rich (>=9.0.0)"]
codemods = ["libcst (>=0.3.16)"]
dateutil = ["python-dateutil (>=1.4)"]
django = ["pytz (>=2014.1)", "django (>=2.2)"]
dpcontracts = ["dpcontracts (>=0.4)"]
ghostwriter = ["black (>=19.10b0)"]
lark = ["lark-parser (>=0.6.5)"]
numpy = ["numpy (>=1.9.0)"]
pandas = ["pandas (>=0.25)"]
pytest = ["pytest (>=4.6)"]
pytz = ["pytz (>=2014.1)"]
redis = ["redis (>=3.0.0)"]
zoneinfo = ["importlib-resources (>=3.3.0)", "backports.zoneinfo (>=0.2.1)", "tzdata (>=2020.4)"]

[[package]]
category = "dev"
description = "Pytest plugin for better integration with hypothesis"
name = "hypothesis-pytest"
optional = false
python-versions = "*"
version = "0.19.0"

[package.dependencies]
hypothesis = ">=1.11.2"
pytest = ">=2.7.0"

[[package]]
category = "dev"
description = "Internationalized Domain Names in Applications (IDNA)"
>>>>>>> 4740e131
name = "idna"
version = "2.10"
description = "Internationalized Domain Names in Applications (IDNA)"
category = "dev"
optional = false
python-versions = ">=2.7, !=3.0.*, !=3.1.*, !=3.2.*, !=3.3.*"

[[package]]
category = "dev"
description = "Read metadata from Python packages"
name = "importlib-metadata"
version = "2.1.1"
description = "Read metadata from Python packages"
category = "dev"
optional = false
python-versions = ">=3.6"
version = "3.10.1"

[package.dependencies]
zipp = ">=0.5"

[package.dependencies.typing-extensions]
python = "<3.8"
version = ">=3.6.4"

[package.extras]
docs = ["sphinx", "jaraco.packaging (>=8.2)", "rst.linker (>=1.9)"]
testing = ["pytest (>=4.6)", "pytest-checkdocs (>=2.4)", "pytest-flake8", "pytest-cov", "pytest-enabler (>=1.0.1)", "packaging", "pep517", "pyfakefs", "flufl.flake8", "pytest-black (>=0.3.7)", "pytest-mypy", "importlib-resources (>=1.3)"]

[[package]]
name = "iniconfig"
version = "1.1.1"
description = "iniconfig: brain-dead simple config-ini parsing"
category = "dev"
optional = false
python-versions = "*"

[[package]]
name = "ipykernel"
version = "5.4.2"
description = "IPython Kernel for Jupyter"
category = "dev"
optional = false
python-versions = ">=3.5"
version = "5.5.3"

[package.dependencies]
appnope = {version = "*", markers = "platform_system == \"Darwin\""}
ipython = ">=5.0.0"
jupyter-client = "*"
tornado = ">=4.2"
traitlets = ">=4.1.0"

[package.extras]
test = ["pytest (!=5.3.4)", "pytest-cov", "flaky", "nose", "jedi (<=0.17.2)"]

[[package]]
name = "ipython"
version = "7.19.0"
description = "IPython: Productive Interactive Computing"
category = "dev"
optional = false
python-versions = ">=3.7"
version = "7.22.0"

[package.dependencies]
appnope = {version = "*", markers = "sys_platform == \"darwin\""}
backcall = "*"
colorama = {version = "*", markers = "sys_platform == \"win32\""}
decorator = "*"
jedi = ">=0.16"
pexpect = ">4.3"
pickleshare = "*"
prompt-toolkit = ">=2.0.0,<3.0.0 || >3.0.0,<3.0.1 || >3.0.1,<3.1.0"
pygments = "*"
traitlets = ">=4.2"

[package.extras]
all = ["Sphinx (>=1.3)", "ipykernel", "ipyparallel", "ipywidgets", "nbconvert", "nbformat", "nose (>=0.10.1)", "notebook", "numpy (>=1.16)", "pygments", "qtconsole", "requests", "testpath"]
doc = ["Sphinx (>=1.3)"]
kernel = ["ipykernel"]
nbconvert = ["nbconvert"]
nbformat = ["nbformat"]
notebook = ["notebook", "ipywidgets"]
parallel = ["ipyparallel"]
qtconsole = ["qtconsole"]
test = ["nose (>=0.10.1)", "requests", "testpath", "pygments", "nbformat", "ipykernel", "numpy (>=1.16)"]

[[package]]
name = "ipython-genutils"
version = "0.2.0"
description = "Vestigial utilities from IPython"
category = "dev"
optional = false
python-versions = "*"

[[package]]
name = "ipywidgets"
version = "7.6.2"
description = "IPython HTML widgets for Jupyter"
category = "dev"
optional = false
python-versions = "*"
version = "7.6.3"

[package.dependencies]
ipykernel = ">=4.5.1"
ipython = {version = ">=4.0.0", markers = "python_version >= \"3.3\""}
jupyterlab-widgets = {version = ">=1.0.0", markers = "python_version >= \"3.5\""}
nbformat = ">=4.2.0"
traitlets = ">=4.3.1"
widgetsnbextension = ">=3.5.0,<3.6.0"

[package.dependencies.ipython]
python = ">=3.3"
version = ">=4.0.0"

[package.dependencies.jupyterlab-widgets]
python = ">=3.6"
version = ">=1.0.0"

[package.extras]
test = ["pytest (>=3.6.0)", "pytest-cov", "mock"]

[[package]]
name = "isort"
version = "5.7.0"
description = "A Python utility / library to sort Python imports."
category = "dev"
optional = false
python-versions = ">=3.6,<4.0"
version = "5.8.0"

[package.extras]
pipfile_deprecated_finder = ["pipreqs", "requirementslib"]
requirements_deprecated_finder = ["pipreqs", "pip-api"]
colors = ["colorama (>=0.4.3,<0.5.0)"]

[[package]]
name = "jedi"
version = "0.18.0"
description = "An autocompletion tool for Python that can be used for text editors."
category = "dev"
optional = false
python-versions = ">=3.6"

[package.dependencies]
parso = ">=0.8.0,<0.9.0"

[package.extras]
qa = ["flake8 (==3.8.3)", "mypy (==0.782)"]
testing = ["Django (<3.1)", "colorama", "docopt", "pytest (<6.0.0)"]

[[package]]
name = "jeepney"
version = "0.6.0"
description = "Low-level, pure Python DBus protocol wrapper."
category = "dev"
optional = false
python-versions = ">=3.6"

[package.extras]
test = ["pytest", "pytest-trio", "pytest-asyncio", "testpath", "trio"]

[[package]]
name = "jinja2"
version = "2.11.2"
description = "A very fast and expressive template engine."
category = "dev"
optional = false
python-versions = ">=2.7, !=3.0.*, !=3.1.*, !=3.2.*, !=3.3.*, !=3.4.*"
version = "2.11.3"

[package.dependencies]
MarkupSafe = ">=0.23"

[package.extras]
i18n = ["Babel (>=0.8)"]

[[package]]
name = "joblib"
version = "1.0.0"
description = "Lightweight pipelining with Python functions"
category = "dev"
optional = false
python-versions = ">=3.6"
version = "1.0.1"

[[package]]
name = "jsonschema"
version = "3.2.0"
description = "An implementation of JSON Schema validation for Python"
category = "dev"
optional = false
python-versions = "*"

[package.dependencies]
attrs = ">=17.4.0"
importlib-metadata = {version = "*", markers = "python_version < \"3.8\""}
pyrsistent = ">=0.14.0"
six = ">=1.11.0"

[package.extras]
format = ["idna", "jsonpointer (>1.13)", "rfc3987", "strict-rfc3339", "webcolors"]
format_nongpl = ["idna", "jsonpointer (>1.13)", "webcolors", "rfc3986-validator (>0.1.0)", "rfc3339-validator"]

[[package]]
name = "jupyter"
version = "1.0.0"
description = "Jupyter metapackage. Install all the Jupyter components in one go."
category = "dev"
optional = false
python-versions = "*"

[package.dependencies]
ipykernel = "*"
ipywidgets = "*"
jupyter-console = "*"
nbconvert = "*"
notebook = "*"
qtconsole = "*"

[[package]]
name = "jupyter-client"
version = "6.1.7"
description = "Jupyter protocol implementation and client libraries"
category = "dev"
optional = false
python-versions = ">=3.6.1"
version = "6.2.0"

[package.dependencies]
jupyter-core = ">=4.6.0"
nest-asyncio = ">=1.5"
python-dateutil = ">=2.1"
pyzmq = ">=13"
tornado = ">=4.1"
traitlets = "*"

[package.extras]
doc = ["sphinx (>=1.3.6)", "sphinx-rtd-theme", "sphinxcontrib-github-alt"]
test = ["async-generator", "ipykernel", "ipython", "mock", "pytest-asyncio", "pytest-timeout", "pytest", "mypy", "pre-commit", "jedi (<0.18)"]

[[package]]
name = "jupyter-console"
version = "6.2.0"
description = "Jupyter terminal console"
category = "dev"
optional = false
python-versions = ">=3.6"
version = "6.4.0"

[package.dependencies]
ipykernel = "*"
ipython = "*"
jupyter-client = "*"
prompt-toolkit = ">=2.0.0,<3.0.0 || >3.0.0,<3.0.1 || >3.0.1,<3.1.0"
pygments = "*"

[package.extras]
test = ["pexpect"]

[[package]]
name = "jupyter-core"
version = "4.7.0"
description = "Jupyter core package. A base package on which Jupyter projects rely."
category = "dev"
optional = false
python-versions = ">=3.6"
version = "4.7.1"

[package.dependencies]
pywin32 = {version = ">=1.0", markers = "sys_platform == \"win32\""}
traitlets = "*"

[[package]]
name = "jupyterlab-pygments"
version = "0.1.2"
description = "Pygments theme using JupyterLab CSS variables"
category = "dev"
optional = false
python-versions = "*"

[package.dependencies]
pygments = ">=2.4.1,<3"

[[package]]
category = "dev"
description = "A JupyterLab extension."
marker = "python_version >= \"3.6\""
name = "jupyterlab-widgets"
version = "1.0.0"
description = "A JupyterLab extension."
category = "dev"
optional = false
python-versions = ">=3.6"

[[package]]
name = "keyring"
version = "21.8.0"
description = "Store and access your passwords safely."
category = "dev"
optional = false
python-versions = ">=3.6"
version = "23.0.1"

[package.dependencies]
SecretStorage = ">=3.2"
importlib-metadata = ">=3.6"
jeepney = ">=0.4.2"
pywin32-ctypes = "<0.1.0 || >0.1.0,<0.1.1 || >0.1.1"

[package.extras]
docs = ["sphinx", "jaraco.packaging (>=8.2)", "rst.linker (>=1.9)"]
testing = ["pytest (>=4.6)", "pytest-checkdocs (>=2.4)", "pytest-flake8", "pytest-cov", "pytest-enabler (>=1.0.1)", "pytest-black (>=0.3.7)", "pytest-mypy"]

[[package]]
<<<<<<< HEAD
=======
category = "main"
description = "a modern parsing library"
name = "lark-parser"
optional = false
python-versions = "*"
version = "0.11.2"

[package.extras]
nearley = ["js2py"]
regex = ["regex"]

[[package]]
category = "dev"
description = "A fast and thorough lazy object proxy."
>>>>>>> 4740e131
name = "lazy-object-proxy"
version = "1.4.3"
description = "A fast and thorough lazy object proxy."
category = "dev"
optional = false
python-versions = ">=2.7, !=3.0.*, !=3.1.*, !=3.2.*, !=3.3.*, !=3.4.*, !=3.5.*"
version = "1.6.0"

[[package]]
name = "livereload"
version = "2.6.3"
description = "Python LiveReload is an awesome tool for web developers"
category = "dev"
optional = false
python-versions = "*"

[package.dependencies]
six = "*"
tornado = {version = "*", markers = "python_version > \"2.7\""}

[[package]]
name = "lunr"
version = "0.5.8"
description = "A Python implementation of Lunr.js"
category = "dev"
optional = false
python-versions = "*"

[package.dependencies]
future = ">=0.16.0"
nltk = {version = ">=3.2.5", optional = true, markers = "python_version > \"2.7\" and extra == \"languages\""}
six = ">=1.11.0"

[package.extras]
languages = ["nltk (>=3.2.5,<3.5)", "nltk (>=3.2.5)"]

[[package]]
name = "markdown"
version = "3.3.3"
description = "Python implementation of Markdown."
category = "dev"
optional = false
python-versions = ">=3.6"

[package.dependencies]
importlib-metadata = {version = "*", markers = "python_version < \"3.8\""}

[package.extras]
testing = ["coverage", "pyyaml"]

[[package]]
name = "markdown-include"
version = "0.6.0"
description = "This is an extension to Python-Markdown which provides an \"include\" function, similar to that found in LaTeX (and also the C pre-processor and Fortran). I originally wrote it for my FORD Fortran auto-documentation generator."
category = "dev"
optional = false
python-versions = "*"

[package.dependencies]
markdown = "*"

[[package]]
name = "markupsafe"
version = "1.1.1"
description = "Safely add untrusted strings to HTML/XML markup."
category = "dev"
optional = false
python-versions = ">=2.7,!=3.0.*,!=3.1.*,!=3.2.*,!=3.3.*"

[[package]]
name = "mccabe"
version = "0.6.1"
description = "McCabe checker, plugin for flake8"
category = "dev"
optional = false
python-versions = "*"

[[package]]
name = "mistune"
version = "0.8.4"
description = "The fastest markdown parser in pure Python"
category = "dev"
optional = false
python-versions = "*"

[[package]]
name = "mkdocs"
version = "1.1.2"
description = "Project documentation with Markdown."
category = "dev"
optional = false
python-versions = ">=3.5"

[package.dependencies]
click = ">=3.3"
Jinja2 = ">=2.10.1"
livereload = ">=2.5.1"
lunr = {version = "0.5.8", extras = ["languages"]}
Markdown = ">=3.2.1"
PyYAML = ">=3.10"
tornado = ">=5.0"

[[package]]
name = "mkdocs-material"
version = "6.2.3"
description = "A Material Design theme for MkDocs"
category = "dev"
optional = false
python-versions = "*"
version = "7.1.1"

[package.dependencies]
markdown = ">=3.2"
mkdocs = ">=1.1"
mkdocs-material-extensions = ">=1.0"
Pygments = ">=2.4"
pymdown-extensions = ">=7.0"

[[package]]
name = "mkdocs-material-extensions"
version = "1.0.1"
description = "Extension pack for Python Markdown."
category = "dev"
optional = false
python-versions = ">=3.5"

[package.dependencies]
mkdocs-material = ">=5.0.0"

[[package]]
name = "mknotebooks"
version = "0.6.2.post0.dev9"
description = "Plugin for mkdocs to generate markdown documents from jupyter notebooks."
category = "dev"
optional = false
python-versions = "*"
version = "0.6.2.post0.dev98"

[package.dependencies]
gitpython = "*"
jupyter-client = "*"
markdown = ">=3.3.3"
mkdocs = ">=1.1"
nbconvert = ">=6.0.0"

[[package]]
name = "mypy"
version = "0.790"
description = "Optional static typing for Python"
category = "dev"
optional = false
python-versions = ">=3.5"

[package.dependencies]
mypy-extensions = ">=0.4.3,<0.5.0"
typed-ast = ">=1.4.0,<1.5.0"
typing-extensions = ">=3.7.4"

[package.extras]
dmypy = ["psutil (>=4.0)"]

[[package]]
name = "mypy-extensions"
version = "0.4.3"
description = "Experimental type system extensions for programs checked with the mypy typechecker."
category = "dev"
optional = false
python-versions = "*"

[[package]]
name = "nbclient"
version = "0.5.1"
description = "A client library for executing notebooks. Formerly nbconvert's ExecutePreprocessor."
category = "dev"
optional = false
python-versions = ">=3.6.1"
version = "0.5.3"

[package.dependencies]
async-generator = "*"
jupyter-client = ">=6.1.5"
nbformat = ">=5.0"
nest-asyncio = "*"
traitlets = ">=4.2"

[package.extras]
dev = ["codecov", "coverage", "ipython", "ipykernel", "ipywidgets", "pytest (>=4.1)", "pytest-cov (>=2.6.1)", "check-manifest", "flake8", "mypy", "tox", "bumpversion", "xmltodict", "pip (>=18.1)", "wheel (>=0.31.0)", "setuptools (>=38.6.0)", "twine (>=1.11.0)", "black"]
sphinx = ["Sphinx (>=1.7)", "sphinx-book-theme", "mock", "moto", "myst-parser"]
test = ["codecov", "coverage", "ipython", "ipykernel", "ipywidgets", "pytest (>=4.1)", "pytest-cov (>=2.6.1)", "check-manifest", "flake8", "mypy", "tox", "bumpversion", "xmltodict", "pip (>=18.1)", "wheel (>=0.31.0)", "setuptools (>=38.6.0)", "twine (>=1.11.0)", "black"]

[[package]]
name = "nbconvert"
version = "6.0.7"
description = "Converting Jupyter Notebooks"
category = "dev"
optional = false
python-versions = ">=3.6"

[package.dependencies]
bleach = "*"
defusedxml = "*"
entrypoints = ">=0.2.2"
jinja2 = ">=2.4"
jupyter-core = "*"
jupyterlab-pygments = "*"
mistune = ">=0.8.1,<2"
nbclient = ">=0.5.0,<0.6.0"
nbformat = ">=4.4"
pandocfilters = ">=1.4.1"
pygments = ">=2.4.1"
testpath = "*"
traitlets = ">=4.2"

[package.extras]
all = ["pytest", "pytest-cov", "pytest-dependency", "ipykernel", "ipywidgets (>=7)", "pyppeteer (==0.2.2)", "tornado (>=4.0)", "sphinx (>=1.5.1)", "sphinx-rtd-theme", "nbsphinx (>=0.2.12)", "ipython"]
docs = ["sphinx (>=1.5.1)", "sphinx-rtd-theme", "nbsphinx (>=0.2.12)", "ipython"]
serve = ["tornado (>=4.0)"]
test = ["pytest", "pytest-cov", "pytest-dependency", "ipykernel", "ipywidgets (>=7)", "pyppeteer (==0.2.2)"]
webpdf = ["pyppeteer (==0.2.2)"]

[[package]]
name = "nbformat"
version = "5.0.8"
description = "The Jupyter Notebook format"
category = "dev"
optional = false
python-versions = ">=3.5"
version = "5.1.3"

[package.dependencies]
ipython-genutils = "*"
jsonschema = ">=2.4,<2.5.0 || >2.5.0"
jupyter-core = "*"
traitlets = ">=4.1"

[package.extras]
fast = ["fastjsonschema"]
test = ["check-manifest", "fastjsonschema", "testpath", "pytest", "pytest-cov"]

[[package]]
name = "nest-asyncio"
version = "1.4.3"
description = "Patch asyncio to allow nested event loops"
category = "dev"
optional = false
python-versions = ">=3.5"
version = "1.5.1"

[[package]]
name = "nltk"
version = "3.5"
description = "Natural Language Toolkit"
category = "dev"
optional = false
python-versions = ">=3.5.*"
version = "3.6.1"

[package.dependencies]
click = "*"
joblib = "*"
regex = "*"
tqdm = "*"

[package.extras]
all = ["requests", "pyparsing", "numpy", "twython", "gensim (<4.0.0)", "scikit-learn", "scipy", "python-crfsuite", "matplotlib"]
corenlp = ["requests"]
machine_learning = ["gensim (<4.0.0)", "numpy", "python-crfsuite", "scikit-learn", "scipy"]
plot = ["matplotlib"]
tgrep = ["pyparsing"]
twitter = ["twython"]

[[package]]
name = "notebook"
version = "6.1.6"
description = "A web-based notebook environment for interactive computing"
category = "dev"
optional = false
python-versions = ">=3.6"
version = "6.3.0"

[package.dependencies]
Send2Trash = ">=1.5.0"
argon2-cffi = "*"
ipykernel = "*"
ipython-genutils = "*"
jinja2 = "*"
jupyter-client = ">=5.3.4"
jupyter-core = ">=4.6.1"
nbconvert = "*"
nbformat = "*"
prometheus-client = "*"
pyzmq = ">=17"
Send2Trash = "*"
terminado = ">=0.8.3"
tornado = ">=6.1"
traitlets = ">=4.2.1"

[package.extras]
docs = ["sphinx", "nbsphinx", "sphinxcontrib-github-alt", "sphinx-rtd-theme"]
json-logging = ["json-logging"]
test = ["pytest", "coverage", "requests", "nbval", "selenium", "pytest-cov", "requests-unixsocket"]

[[package]]
name = "packaging"
version = "20.8"
description = "Core utilities for Python packages"
category = "dev"
optional = false
python-versions = ">=2.7, !=3.0.*, !=3.1.*, !=3.2.*, !=3.3.*"
version = "20.9"

[package.dependencies]
pyparsing = ">=2.0.2"

[[package]]
name = "pandocfilters"
version = "1.4.3"
description = "Utilities for writing pandoc filters in python"
category = "dev"
optional = false
python-versions = ">=2.7, !=3.0.*, !=3.1.*, !=3.2.*, !=3.3.*"

[[package]]
name = "parso"
version = "0.8.1"
description = "A Python Parser"
category = "dev"
optional = false
python-versions = ">=3.6"
version = "0.8.2"

[package.extras]
qa = ["flake8 (==3.8.3)", "mypy (==0.782)"]
testing = ["docopt", "pytest (<6.0.0)"]

[[package]]
name = "pathspec"
version = "0.8.1"
description = "Utility library for gitignore style pattern matching of file paths."
category = "dev"
optional = false
python-versions = ">=2.7, !=3.0.*, !=3.1.*, !=3.2.*, !=3.3.*, !=3.4.*"

[[package]]
name = "pbr"
version = "5.5.1"
description = "Python Build Reasonableness"
category = "dev"
optional = false
python-versions = ">=2.6"

[[package]]
name = "pexpect"
version = "4.8.0"
description = "Pexpect allows easy control of interactive console applications."
category = "dev"
optional = false
python-versions = "*"

[package.dependencies]
ptyprocess = ">=0.5"

[[package]]
name = "pickleshare"
version = "0.7.5"
description = "Tiny 'shelve'-like database with concurrency support"
category = "dev"
optional = false
python-versions = "*"

[[package]]
name = "pkginfo"
version = "1.6.1"
description = "Query metadatdata from sdists / bdists / installed packages."
category = "dev"
optional = false
python-versions = "*"
version = "1.7.0"

[package.extras]
testing = ["nose", "coverage"]

[[package]]
name = "pluggy"
version = "0.13.1"
description = "plugin and hook calling mechanisms for python"
category = "dev"
optional = false
python-versions = ">=2.7, !=3.0.*, !=3.1.*, !=3.2.*, !=3.3.*"

[package.dependencies]
importlib-metadata = {version = ">=0.12", markers = "python_version < \"3.8\""}

[package.extras]
dev = ["pre-commit", "tox"]

[[package]]
name = "prometheus-client"
version = "0.9.0"
description = "Python client for the Prometheus monitoring system."
category = "dev"
optional = false
python-versions = ">=2.7, !=3.0.*, !=3.1.*, !=3.2.*, !=3.3.*"
version = "0.10.1"

[package.extras]
twisted = ["twisted"]

[[package]]
name = "prompt-toolkit"
version = "3.0.8"
description = "Library for building powerful interactive command lines in Python"
category = "dev"
optional = false
python-versions = ">=3.6.1"
version = "3.0.18"

[package.dependencies]
wcwidth = "*"

[[package]]
<<<<<<< HEAD
=======
category = "dev"
description = "Run a subprocess in a pseudo terminal"
marker = "python_version >= \"3.3\" and sys_platform != \"win32\" or sys_platform != \"win32\" or os_name != \"nt\" or python_version >= \"3.3\" and sys_platform != \"win32\" and (python_version >= \"3.3\" and sys_platform != \"win32\" or sys_platform != \"win32\")"
>>>>>>> 4740e131
name = "ptyprocess"
version = "0.7.0"
description = "Run a subprocess in a pseudo terminal"
category = "dev"
optional = false
python-versions = "*"

[[package]]
name = "py"
version = "1.10.0"
description = "library with cross-python path, ini-parsing, io, code, log facilities"
category = "dev"
optional = false
python-versions = ">=2.7, !=3.0.*, !=3.1.*, !=3.2.*, !=3.3.*"

[[package]]
name = "pycodestyle"
version = "2.6.0"
description = "Python style guide checker"
category = "dev"
optional = false
python-versions = ">=2.7, !=3.0.*, !=3.1.*, !=3.2.*, !=3.3.*"
version = "2.7.0"

[[package]]
name = "pycparser"
version = "2.20"
description = "C parser in Python"
category = "dev"
optional = false
python-versions = ">=2.7, !=3.0.*, !=3.1.*, !=3.2.*, !=3.3.*"

[[package]]
name = "pydocstyle"
version = "5.1.1"
description = "Python docstring style checker"
category = "dev"
optional = false
python-versions = ">=3.6"
version = "6.0.0"

[package.dependencies]
snowballstemmer = "*"

[[package]]
name = "pyflakes"
version = "2.2.0"
description = "passive checker of Python programs"
category = "dev"
optional = false
python-versions = ">=2.7, !=3.0.*, !=3.1.*, !=3.2.*, !=3.3.*"
version = "2.3.1"

[[package]]
name = "pygments"
version = "2.7.3"
description = "Pygments is a syntax highlighting package written in Python."
category = "dev"
optional = false
python-versions = ">=3.5"
version = "2.8.1"

[[package]]
name = "pylint"
version = "2.6.0"
description = "python code static checker"
category = "dev"
optional = false
python-versions = "~=3.6"
version = "2.7.4"

[package.dependencies]
astroid = ">=2.5.2,<2.7"
colorama = "*"
isort = ">=4.2.5,<6"
mccabe = ">=0.6,<0.7"
toml = ">=0.7.1"

[package.extras]
docs = ["sphinx (3.5.1)", "python-docs-theme (2020.12)"]

[[package]]
name = "pymdown-extensions"
version = "8.1"
description = "Extension pack for Python Markdown."
category = "dev"
optional = false
python-versions = ">=3.6"
version = "8.1.1"

[package.dependencies]
Markdown = ">=3.2"

[[package]]
name = "pyparsing"
version = "2.4.7"
description = "Python parsing module"
category = "dev"
optional = false
python-versions = ">=2.6, !=3.0.*, !=3.1.*, !=3.2.*"

[[package]]
name = "pyrsistent"
version = "0.17.3"
description = "Persistent/Functional/Immutable data structures"
category = "dev"
optional = false
python-versions = ">=3.5"

[[package]]
name = "pytest"
version = "6.2.1"
description = "pytest: simple powerful testing with Python"
category = "dev"
optional = false
python-versions = ">=3.6"
version = "6.2.3"

[package.dependencies]
atomicwrites = {version = ">=1.0", markers = "sys_platform == \"win32\""}
attrs = ">=19.2.0"
colorama = {version = "*", markers = "sys_platform == \"win32\""}
importlib-metadata = {version = ">=0.12", markers = "python_version < \"3.8\""}
iniconfig = "*"
packaging = "*"
pluggy = ">=0.12,<1.0.0a1"
py = ">=1.8.2"
toml = "*"

[package.extras]
testing = ["argcomplete", "hypothesis (>=3.56)", "mock", "nose", "requests", "xmlschema"]

[[package]]
name = "pytest-cov"
version = "2.10.1"
description = "Pytest plugin for measuring coverage."
category = "dev"
optional = false
python-versions = ">=2.7, !=3.0.*, !=3.1.*, !=3.2.*, !=3.3.*, !=3.4.*"
version = "2.11.1"

[package.dependencies]
coverage = ">=5.2.1"
pytest = ">=4.6"

[package.extras]
testing = ["fields", "hunter", "process-tests (==2.0.2)", "six", "pytest-xdist", "virtualenv"]

[[package]]
name = "pytest-randomly"
version = "3.5.0"
description = "Pytest plugin to randomly order tests and control random.seed."
category = "dev"
optional = false
python-versions = ">=3.6"
version = "3.7.0"

[package.dependencies]
importlib-metadata = {version = "*", markers = "python_version < \"3.8\""}
pytest = "*"

[package.dependencies.importlib-metadata]
python = "<3.10"
version = ">=3.6.0"

[[package]]
name = "python-dateutil"
version = "2.8.1"
description = "Extensions to the standard Python datetime module"
category = "dev"
optional = false
python-versions = "!=3.0.*,!=3.1.*,!=3.2.*,>=2.7"

[package.dependencies]
six = ">=1.5"

[[package]]
name = "pywin32"
version = "300"
description = "Python for Window Extensions"
category = "dev"
optional = false
python-versions = "*"

[[package]]
name = "pywin32-ctypes"
version = "0.2.0"
description = ""
category = "dev"
optional = false
python-versions = "*"

[[package]]
name = "pywinpty"
version = "0.5.7"
description = "Python bindings for the winpty library"
category = "dev"
optional = false
python-versions = "*"

[[package]]
name = "pyyaml"
version = "5.3.1"
description = "YAML parser and emitter for Python"
category = "dev"
optional = false
python-versions = ">=2.7, !=3.0.*, !=3.1.*, !=3.2.*, !=3.3.*, !=3.4.*, !=3.5.*"
version = "5.4.1"

[[package]]
name = "pyzmq"
version = "20.0.0"
description = "Python bindings for 0MQ"
category = "dev"
optional = false
python-versions = ">=3.6"
version = "22.0.3"

[package.dependencies]
cffi = {version = "*", markers = "implementation_name === \"pypy\""}
py = {version = "*", markers = "implementation_name === \"pypy\""}

[[package]]
name = "qtconsole"
version = "5.0.1"
description = "Jupyter Qt console"
category = "dev"
optional = false
python-versions = ">= 3.6"
version = "5.0.3"

[package.dependencies]
ipykernel = ">=4.1"
ipython-genutils = "*"
jupyter-client = ">=4.1"
jupyter-core = "*"
pygments = "*"
pyzmq = ">=17.1"
qtpy = "*"
traitlets = "*"

[package.extras]
doc = ["Sphinx (>=1.3)"]
test = ["flaky", "pytest", "pytest-qt"]

[[package]]
name = "qtpy"
version = "1.9.0"
description = "Provides an abstraction layer on top of the various Qt bindings (PyQt5, PyQt4 and PySide) and additional custom QWidgets."
category = "dev"
optional = false
python-versions = "*"

[[package]]
name = "readme-renderer"
version = "28.0"
description = "readme_renderer is a library for rendering \"readme\" descriptions for Warehouse"
category = "dev"
optional = false
python-versions = "*"
version = "29.0"

[package.dependencies]
bleach = ">=2.1.0"
docutils = ">=0.13.1"
Pygments = ">=2.5.1"
six = "*"

[package.extras]
md = ["cmarkgfm (>=0.5.0,<0.6.0)"]

[[package]]
name = "regex"
version = "2020.11.13"
description = "Alternative regular expression module, to replace re."
category = "dev"
optional = false
python-versions = "*"
version = "2021.4.4"

[[package]]
name = "requests"
version = "2.25.1"
description = "Python HTTP for Humans."
category = "dev"
optional = false
python-versions = ">=2.7, !=3.0.*, !=3.1.*, !=3.2.*, !=3.3.*, !=3.4.*"

[package.dependencies]
certifi = ">=2017.4.17"
chardet = ">=3.0.2,<5"
idna = ">=2.5,<3"
urllib3 = ">=1.21.1,<1.27"

[package.extras]
security = ["pyOpenSSL (>=0.14)", "cryptography (>=1.3.4)"]
socks = ["PySocks (>=1.5.6,!=1.5.7)", "win-inet-pton"]

[[package]]
name = "requests-toolbelt"
version = "0.9.1"
description = "A utility belt for advanced users of python-requests"
category = "dev"
optional = false
python-versions = "*"

[package.dependencies]
requests = ">=2.0.1,<3.0.0"

[[package]]
name = "rfc3986"
version = "1.4.0"
description = "Validating URI References per RFC 3986"
category = "dev"
optional = false
python-versions = "*"

[package.extras]
idna2008 = ["idna"]

[[package]]
name = "safety"
version = "1.10.1"
description = "Checks installed dependencies for known vulnerabilities."
category = "dev"
optional = false
python-versions = ">=3.5"
version = "1.10.3"

[package.dependencies]
Click = ">=6.0"
dparse = ">=0.5.1"
packaging = "*"
requests = "*"

[[package]]
name = "secretstorage"
version = "3.3.0"
description = "Python bindings to FreeDesktop.org Secret Service API"
category = "dev"
optional = false
python-versions = ">=3.6"
version = "3.3.1"

[package.dependencies]
cryptography = ">=2.0"
jeepney = ">=0.6"

[[package]]
name = "send2trash"
version = "1.5.0"
description = "Send file to trash natively under Mac OS X, Windows and Linux."
category = "dev"
optional = false
python-versions = "*"

[[package]]
name = "six"
version = "1.15.0"
description = "Python 2 and 3 compatibility utilities"
category = "dev"
optional = false
python-versions = ">=2.7, !=3.0.*, !=3.1.*, !=3.2.*"

[[package]]
name = "smmap"
version = "3.0.4"
description = "A pure Python implementation of a sliding window memory map manager"
category = "dev"
optional = false
python-versions = ">=3.5"
version = "4.0.0"

[[package]]
category = "dev"
description = "This package provides 29 stemmers for 28 languages generated from Snowball algorithms."
name = "snowballstemmer"
version = "2.0.0"
description = "This package provides 26 stemmers for 25 languages generated from Snowball algorithms."
category = "dev"
optional = false
python-versions = "*"
version = "2.1.0"

[[package]]
<<<<<<< HEAD
=======
category = "dev"
description = "Sorted Containers -- Sorted List, Sorted Dict, Sorted Set"
name = "sortedcontainers"
optional = false
python-versions = "*"
version = "2.3.0"

[[package]]
category = "dev"
description = "Manage dynamic plugins for Python applications"
>>>>>>> 4740e131
name = "stevedore"
version = "3.3.0"
description = "Manage dynamic plugins for Python applications"
category = "dev"
optional = false
python-versions = ">=3.6"

[package.dependencies]
importlib-metadata = {version = ">=1.7.0", markers = "python_version < \"3.8\""}
pbr = ">=2.0.0,<2.1.0 || >2.1.0"

[[package]]
name = "terminado"
version = "0.9.1"
description = "Tornado websocket backend for the Xterm.js Javascript terminal emulator library."
category = "dev"
optional = false
python-versions = ">=3.6"
version = "0.9.4"

[package.dependencies]
ptyprocess = {version = "*", markers = "os_name != \"nt\""}
pywinpty = {version = ">=0.5", markers = "os_name == \"nt\""}
tornado = ">=4"

[package.extras]
test = ["pytest"]

[[package]]
name = "testfixtures"
version = "6.17.0"
description = "A collection of helpers and mock objects for unit tests and doc tests."
category = "dev"
optional = false
python-versions = "*"
version = "6.17.1"

[package.extras]
build = ["setuptools-git", "wheel", "twine"]
docs = ["sphinx", "zope.component", "sybil", "twisted", "mock", "django (<2)", "django"]
test = ["pytest (>=3.6)", "pytest-cov", "pytest-django", "zope.component", "sybil", "twisted", "mock", "django (<2)", "django"]

[[package]]
name = "testpath"
version = "0.4.4"
description = "Test utilities for code working with files and commands"
category = "dev"
optional = false
python-versions = "*"

[package.extras]
test = ["pathlib2"]

[[package]]
name = "toml"
version = "0.10.2"
description = "Python Library for Tom's Obvious, Minimal Language"
category = "dev"
optional = false
python-versions = ">=2.6, !=3.0.*, !=3.1.*, !=3.2.*"

[[package]]
name = "tornado"
version = "6.1"
description = "Tornado is a Python web framework and asynchronous networking library, originally developed at FriendFeed."
category = "dev"
optional = false
python-versions = ">= 3.5"

[[package]]
name = "tox"
version = "3.23.0"
description = "tox is a generic virtualenv management and test command line tool"
category = "dev"
optional = false
python-versions = "!=3.0.*,!=3.1.*,!=3.2.*,!=3.3.*,!=3.4.*,>=2.7"
version = "3.23.0"

[package.dependencies]
colorama = {version = ">=0.4.1", markers = "platform_system == \"Windows\""}
filelock = ">=3.0.0"
importlib-metadata = {version = ">=0.12", markers = "python_version < \"3.8\""}
packaging = ">=14"
pluggy = ">=0.12.0"
py = ">=1.4.17"
six = ">=1.14.0"
toml = ">=0.9.4"
virtualenv = ">=16.0.0,<20.0.0 || >20.0.0,<20.0.1 || >20.0.1,<20.0.2 || >20.0.2,<20.0.3 || >20.0.3,<20.0.4 || >20.0.4,<20.0.5 || >20.0.5,<20.0.6 || >20.0.6,<20.0.7 || >20.0.7"

[package.dependencies.importlib-metadata]
python = "<3.8"
version = ">=0.12"

[package.extras]
docs = ["pygments-github-lexers (>=0.0.5)", "sphinx (>=2.0.0)", "sphinxcontrib-autoprogram (>=0.1.5)", "towncrier (>=18.5.0)"]
testing = ["flaky (>=3.4.0)", "freezegun (>=0.3.11)", "psutil (>=5.6.1)", "pytest (>=4.0.0)", "pytest-cov (>=2.5.1)", "pytest-mock (>=1.10.0)", "pytest-randomly (>=1.0.0)", "pytest-xdist (>=1.22.2)", "pathlib2 (>=2.3.3)"]

[[package]]
name = "tqdm"
version = "4.55.1"
description = "Fast, Extensible Progress Meter"
category = "dev"
optional = false
python-versions = "!=3.0.*,!=3.1.*,!=3.2.*,!=3.3.*,>=2.7"
version = "4.60.0"

[package.extras]
dev = ["py-make (>=0.1.0)", "twine", "wheel"]
notebook = ["ipywidgets (>=6)"]
telegram = ["requests"]

[[package]]
name = "traitlets"
version = "5.0.5"
description = "Traitlets Python configuration system"
category = "dev"
optional = false
python-versions = ">=3.7"

[package.dependencies]
ipython-genutils = "*"

[package.extras]
test = ["pytest"]

[[package]]
name = "twine"
version = "3.3.0"
description = "Collection of utilities for publishing packages on PyPI"
category = "dev"
optional = false
python-versions = ">=3.6"
version = "3.4.1"

[package.dependencies]
colorama = ">=0.4.3"
importlib-metadata = ">=3.6"
keyring = ">=15.1"
pkginfo = ">=1.4.2"
readme-renderer = ">=21.0"
requests = ">=2.20"
requests-toolbelt = ">=0.8.0,<0.9.0 || >0.9.0"
rfc3986 = ">=1.4.0"
tqdm = ">=4.14"

[[package]]
name = "typed-ast"
version = "1.4.2"
description = "a fork of Python 2 and 3 ast modules with type comment support"
category = "dev"
optional = false
python-versions = "*"
version = "1.4.3"

[[package]]
name = "typing-extensions"
version = "3.7.4.3"
description = "Backported and Experimental Type Hints for Python 3.5+"
category = "dev"
optional = false
python-versions = "*"

[[package]]
name = "urllib3"
version = "1.26.2"
description = "HTTP library with thread-safe connection pooling, file post, and more."
category = "dev"
optional = false
python-versions = ">=2.7, !=3.0.*, !=3.1.*, !=3.2.*, !=3.3.*, !=3.4.*, <4"
version = "1.26.4"

[package.extras]
brotli = ["brotlipy (>=0.6.0)"]
secure = ["pyOpenSSL (>=0.14)", "cryptography (>=1.3.4)", "idna (>=2.0.0)", "certifi", "ipaddress"]
socks = ["PySocks (>=1.5.6,!=1.5.7,<2.0)"]

[[package]]
name = "virtualenv"
version = "20.2.2"
description = "Virtual Python Environment builder"
category = "dev"
optional = false
python-versions = "!=3.0.*,!=3.1.*,!=3.2.*,!=3.3.*,>=2.7"
version = "20.4.3"

[package.dependencies]
appdirs = ">=1.4.3,<2"
distlib = ">=0.3.1,<1"
filelock = ">=3.0.0,<4"
importlib-metadata = {version = ">=0.12", markers = "python_version < \"3.8\""}
six = ">=1.9.0,<2"

[package.extras]
docs = ["proselint (>=0.10.2)", "sphinx (>=3)", "sphinx-argparse (>=0.2.5)", "sphinx-rtd-theme (>=0.4.3)", "towncrier (>=19.9.0rc1)"]
testing = ["coverage (>=4)", "coverage-enable-subprocess (>=1)", "flaky (>=3)", "pytest (>=4)", "pytest-env (>=0.6.2)", "pytest-freezegun (>=0.4.1)", "pytest-mock (>=2)", "pytest-randomly (>=1)", "pytest-timeout (>=1)", "packaging (>=20.0)", "xonsh (>=0.9.16)"]

[[package]]
name = "vulture"
version = "2.1"
description = "Find dead code"
category = "dev"
optional = false
python-versions = ">=3.6"
version = "2.3"

[package.dependencies]
toml = "*"

[[package]]
name = "wcwidth"
version = "0.2.5"
description = "Measures the displayed width of unicode strings in a terminal"
category = "dev"
optional = false
python-versions = "*"

[[package]]
name = "webencodings"
version = "0.5.1"
description = "Character encoding aliases for legacy web content"
category = "dev"
optional = false
python-versions = "*"

[[package]]
name = "widgetsnbextension"
version = "3.5.1"
description = "IPython HTML widgets for Jupyter"
category = "dev"
optional = false
python-versions = "*"

[package.dependencies]
notebook = ">=4.4.1"

[[package]]
name = "wrapt"
version = "1.12.1"
description = "Module for decorators, wrappers and monkey patching."
category = "dev"
optional = false
python-versions = "*"

[[package]]
category = "dev"
description = "Backport of pathlib-compatible object wrapper for zip files"
name = "zipp"
version = "3.4.0"
description = "Backport of pathlib-compatible object wrapper for zip files"
category = "dev"
optional = false
python-versions = ">=3.6"
version = "3.4.1"

[package.extras]
docs = ["sphinx", "jaraco.packaging (>=8.2)", "rst.linker (>=1.9)"]
testing = ["pytest (>=4.6)", "pytest-checkdocs (>=1.2.3)", "pytest-flake8", "pytest-cov", "pytest-enabler", "jaraco.itertools", "func-timeout", "pytest-black (>=0.3.7)", "pytest-mypy"]

[metadata]
<<<<<<< HEAD
lock-version = "1.1"
=======
content-hash = "30ceac2aede8ee97987764c0730bd8475f3c44e92dc6100c39cf7c7af47f50c5"
>>>>>>> 4740e131
python-versions = "^3.7"
content-hash = "fec64aa02f090524971c3db067d499e9a3e8d582ae26760849824a75667a7e95"

[metadata.files]
appdirs = [
    {file = "appdirs-1.4.4-py2.py3-none-any.whl", hash = "sha256:a841dacd6b99318a741b166adb07e19ee71a274450e68237b4650ca1055ab128"},
    {file = "appdirs-1.4.4.tar.gz", hash = "sha256:7d5d0167b2b1ba821647616af46a749d1c653740dd0d2415100fe26e27afdf41"},
]
appnope = [
    {file = "appnope-0.1.2-py2.py3-none-any.whl", hash = "sha256:93aa393e9d6c54c5cd570ccadd8edad61ea0c4b9ea7a01409020c9aa019eb442"},
    {file = "appnope-0.1.2.tar.gz", hash = "sha256:dd83cd4b5b460958838f6eb3000c660b1f9caf2a5b1de4264e941512f603258a"},
]
argon2-cffi = [
    {file = "argon2-cffi-20.1.0.tar.gz", hash = "sha256:d8029b2d3e4b4cea770e9e5a0104dd8fa185c1724a0f01528ae4826a6d25f97d"},
    {file = "argon2_cffi-20.1.0-cp27-cp27m-macosx_10_6_intel.whl", hash = "sha256:6ea92c980586931a816d61e4faf6c192b4abce89aa767ff6581e6ddc985ed003"},
    {file = "argon2_cffi-20.1.0-cp27-cp27m-manylinux1_x86_64.whl", hash = "sha256:05a8ac07c7026542377e38389638a8a1e9b78f1cd8439cd7493b39f08dd75fbf"},
    {file = "argon2_cffi-20.1.0-cp27-cp27m-win32.whl", hash = "sha256:0bf066bc049332489bb2d75f69216416329d9dc65deee127152caeb16e5ce7d5"},
    {file = "argon2_cffi-20.1.0-cp27-cp27m-win_amd64.whl", hash = "sha256:57358570592c46c420300ec94f2ff3b32cbccd10d38bdc12dc6979c4a8484fbc"},
    {file = "argon2_cffi-20.1.0-cp27-cp27mu-manylinux1_x86_64.whl", hash = "sha256:7d455c802727710e9dfa69b74ccaab04568386ca17b0ad36350b622cd34606fe"},
    {file = "argon2_cffi-20.1.0-cp35-abi3-manylinux1_x86_64.whl", hash = "sha256:b160416adc0f012fb1f12588a5e6954889510f82f698e23ed4f4fa57f12a0647"},
    {file = "argon2_cffi-20.1.0-cp35-cp35m-win32.whl", hash = "sha256:9bee3212ba4f560af397b6d7146848c32a800652301843df06b9e8f68f0f7361"},
    {file = "argon2_cffi-20.1.0-cp35-cp35m-win_amd64.whl", hash = "sha256:392c3c2ef91d12da510cfb6f9bae52512a4552573a9e27600bdb800e05905d2b"},
    {file = "argon2_cffi-20.1.0-cp36-cp36m-win32.whl", hash = "sha256:ba7209b608945b889457f949cc04c8e762bed4fe3fec88ae9a6b7765ae82e496"},
    {file = "argon2_cffi-20.1.0-cp36-cp36m-win_amd64.whl", hash = "sha256:da7f0445b71db6d3a72462e04f36544b0de871289b0bc8a7cc87c0f5ec7079fa"},
    {file = "argon2_cffi-20.1.0-cp37-abi3-macosx_10_6_intel.whl", hash = "sha256:cc0e028b209a5483b6846053d5fd7165f460a1f14774d79e632e75e7ae64b82b"},
    {file = "argon2_cffi-20.1.0-cp37-cp37m-win32.whl", hash = "sha256:18dee20e25e4be86680b178b35ccfc5d495ebd5792cd00781548d50880fee5c5"},
    {file = "argon2_cffi-20.1.0-cp37-cp37m-win_amd64.whl", hash = "sha256:6678bb047373f52bcff02db8afab0d2a77d83bde61cfecea7c5c62e2335cb203"},
    {file = "argon2_cffi-20.1.0-cp38-cp38-win32.whl", hash = "sha256:77e909cc756ef81d6abb60524d259d959bab384832f0c651ed7dcb6e5ccdbb78"},
    {file = "argon2_cffi-20.1.0-cp38-cp38-win_amd64.whl", hash = "sha256:9dfd5197852530294ecb5795c97a823839258dfd5eb9420233c7cfedec2058f2"},
    {file = "argon2_cffi-20.1.0-cp39-cp39-win32.whl", hash = "sha256:e2db6e85c057c16d0bd3b4d2b04f270a7467c147381e8fd73cbbe5bc719832be"},
    {file = "argon2_cffi-20.1.0-cp39-cp39-win_amd64.whl", hash = "sha256:8a84934bd818e14a17943de8099d41160da4a336bcc699bb4c394bbb9b94bd32"},
]
astroid = [
    {file = "astroid-2.5.3-py3-none-any.whl", hash = "sha256:bea3f32799fbb8581f58431c12591bc20ce11cbc90ad82e2ea5717d94f2080d5"},
    {file = "astroid-2.5.3.tar.gz", hash = "sha256:ad63b8552c70939568966811a088ef0bc880f99a24a00834abd0e3681b514f91"},
]
async-generator = [
    {file = "async_generator-1.10-py3-none-any.whl", hash = "sha256:01c7bf666359b4967d2cda0000cc2e4af16a0ae098cbffcb8472fb9e8ad6585b"},
    {file = "async_generator-1.10.tar.gz", hash = "sha256:6ebb3d106c12920aaae42ccb6f787ef5eefdcdd166ea3d628fa8476abe712144"},
]
atomicwrites = [
    {file = "atomicwrites-1.4.0-py2.py3-none-any.whl", hash = "sha256:6d1784dea7c0c8d4a5172b6c620f40b6e4cbfdf96d783691f2e1302a7b88e197"},
    {file = "atomicwrites-1.4.0.tar.gz", hash = "sha256:ae70396ad1a434f9c7046fd2dd196fc04b12f9e91ffb859164193be8b6168a7a"},
]
attrs = [
    {file = "attrs-20.3.0-py2.py3-none-any.whl", hash = "sha256:31b2eced602aa8423c2aea9c76a724617ed67cf9513173fd3a4f03e3a929c7e6"},
    {file = "attrs-20.3.0.tar.gz", hash = "sha256:832aa3cde19744e49938b91fea06d69ecb9e649c93ba974535d08ad92164f700"},
]
backcall = [
    {file = "backcall-0.2.0-py2.py3-none-any.whl", hash = "sha256:fbbce6a29f263178a1f7915c1940bde0ec2b2a967566fe1c65c1dfb7422bd255"},
    {file = "backcall-0.2.0.tar.gz", hash = "sha256:5cbdbf27be5e7cfadb448baf0aa95508f91f2bbc6c6437cd9cd06e2a4c215e1e"},
]
bandit = [
    {file = "bandit-1.7.0-py3-none-any.whl", hash = "sha256:216be4d044209fa06cf2a3e51b319769a51be8318140659719aa7a115c35ed07"},
    {file = "bandit-1.7.0.tar.gz", hash = "sha256:8a4c7415254d75df8ff3c3b15cfe9042ecee628a1e40b44c15a98890fbfc2608"},
]
black = [
    {file = "black-20.8b1.tar.gz", hash = "sha256:1c02557aa099101b9d21496f8a914e9ed2222ef70336404eeeac8edba836fbea"},
]
bleach = [
    {file = "bleach-3.3.0-py2.py3-none-any.whl", hash = "sha256:6123ddc1052673e52bab52cdc955bcb57a015264a1c57d37bea2f6b817af0125"},
    {file = "bleach-3.3.0.tar.gz", hash = "sha256:98b3170739e5e83dd9dc19633f074727ad848cbedb6026708c8ac2d3b697a433"},
]
certifi = [
    {file = "certifi-2020.12.5-py2.py3-none-any.whl", hash = "sha256:719a74fb9e33b9bd44cc7f3a8d94bc35e4049deebe19ba7d8e108280cfd59830"},
    {file = "certifi-2020.12.5.tar.gz", hash = "sha256:1a4995114262bffbc2413b159f2a1a480c969de6e6eb13ee966d470af86af59c"},
]
cffi = [
    {file = "cffi-1.14.5-cp27-cp27m-macosx_10_9_x86_64.whl", hash = "sha256:bb89f306e5da99f4d922728ddcd6f7fcebb3241fc40edebcb7284d7514741991"},
    {file = "cffi-1.14.5-cp27-cp27m-manylinux1_i686.whl", hash = "sha256:34eff4b97f3d982fb93e2831e6750127d1355a923ebaeeb565407b3d2f8d41a1"},
    {file = "cffi-1.14.5-cp27-cp27m-manylinux1_x86_64.whl", hash = "sha256:99cd03ae7988a93dd00bcd9d0b75e1f6c426063d6f03d2f90b89e29b25b82dfa"},
    {file = "cffi-1.14.5-cp27-cp27m-win32.whl", hash = "sha256:65fa59693c62cf06e45ddbb822165394a288edce9e276647f0046e1ec26920f3"},
    {file = "cffi-1.14.5-cp27-cp27m-win_amd64.whl", hash = "sha256:51182f8927c5af975fece87b1b369f722c570fe169f9880764b1ee3bca8347b5"},
    {file = "cffi-1.14.5-cp27-cp27mu-manylinux1_i686.whl", hash = "sha256:43e0b9d9e2c9e5d152946b9c5fe062c151614b262fda2e7b201204de0b99e482"},
    {file = "cffi-1.14.5-cp27-cp27mu-manylinux1_x86_64.whl", hash = "sha256:cbde590d4faaa07c72bf979734738f328d239913ba3e043b1e98fe9a39f8b2b6"},
    {file = "cffi-1.14.5-cp35-cp35m-macosx_10_9_x86_64.whl", hash = "sha256:5de7970188bb46b7bf9858eb6890aad302577a5f6f75091fd7cdd3ef13ef3045"},
    {file = "cffi-1.14.5-cp35-cp35m-manylinux1_i686.whl", hash = "sha256:a465da611f6fa124963b91bf432d960a555563efe4ed1cc403ba5077b15370aa"},
    {file = "cffi-1.14.5-cp35-cp35m-manylinux1_x86_64.whl", hash = "sha256:d42b11d692e11b6634f7613ad8df5d6d5f8875f5d48939520d351007b3c13406"},
    {file = "cffi-1.14.5-cp35-cp35m-win32.whl", hash = "sha256:72d8d3ef52c208ee1c7b2e341f7d71c6fd3157138abf1a95166e6165dd5d4369"},
    {file = "cffi-1.14.5-cp35-cp35m-win_amd64.whl", hash = "sha256:29314480e958fd8aab22e4a58b355b629c59bf5f2ac2492b61e3dc06d8c7a315"},
    {file = "cffi-1.14.5-cp36-cp36m-macosx_10_9_x86_64.whl", hash = "sha256:3d3dd4c9e559eb172ecf00a2a7517e97d1e96de2a5e610bd9b68cea3925b4892"},
    {file = "cffi-1.14.5-cp36-cp36m-manylinux1_i686.whl", hash = "sha256:48e1c69bbacfc3d932221851b39d49e81567a4d4aac3b21258d9c24578280058"},
    {file = "cffi-1.14.5-cp36-cp36m-manylinux1_x86_64.whl", hash = "sha256:69e395c24fc60aad6bb4fa7e583698ea6cc684648e1ffb7fe85e3c1ca131a7d5"},
    {file = "cffi-1.14.5-cp36-cp36m-manylinux2014_aarch64.whl", hash = "sha256:9e93e79c2551ff263400e1e4be085a1210e12073a31c2011dbbda14bda0c6132"},
    {file = "cffi-1.14.5-cp36-cp36m-win32.whl", hash = "sha256:58e3f59d583d413809d60779492342801d6e82fefb89c86a38e040c16883be53"},
    {file = "cffi-1.14.5-cp36-cp36m-win_amd64.whl", hash = "sha256:005a36f41773e148deac64b08f233873a4d0c18b053d37da83f6af4d9087b813"},
    {file = "cffi-1.14.5-cp37-cp37m-macosx_10_9_x86_64.whl", hash = "sha256:2894f2df484ff56d717bead0a5c2abb6b9d2bf26d6960c4604d5c48bbc30ee73"},
    {file = "cffi-1.14.5-cp37-cp37m-manylinux1_i686.whl", hash = "sha256:0857f0ae312d855239a55c81ef453ee8fd24136eaba8e87a2eceba644c0d4c06"},
    {file = "cffi-1.14.5-cp37-cp37m-manylinux1_x86_64.whl", hash = "sha256:cd2868886d547469123fadc46eac7ea5253ea7fcb139f12e1dfc2bbd406427d1"},
    {file = "cffi-1.14.5-cp37-cp37m-manylinux2014_aarch64.whl", hash = "sha256:35f27e6eb43380fa080dccf676dece30bef72e4a67617ffda586641cd4508d49"},
    {file = "cffi-1.14.5-cp37-cp37m-win32.whl", hash = "sha256:9ff227395193126d82e60319a673a037d5de84633f11279e336f9c0f189ecc62"},
    {file = "cffi-1.14.5-cp37-cp37m-win_amd64.whl", hash = "sha256:9cf8022fb8d07a97c178b02327b284521c7708d7c71a9c9c355c178ac4bbd3d4"},
    {file = "cffi-1.14.5-cp38-cp38-macosx_10_9_x86_64.whl", hash = "sha256:8b198cec6c72df5289c05b05b8b0969819783f9418e0409865dac47288d2a053"},
    {file = "cffi-1.14.5-cp38-cp38-manylinux1_i686.whl", hash = "sha256:ad17025d226ee5beec591b52800c11680fca3df50b8b29fe51d882576e039ee0"},
    {file = "cffi-1.14.5-cp38-cp38-manylinux1_x86_64.whl", hash = "sha256:6c97d7350133666fbb5cf4abdc1178c812cb205dc6f41d174a7b0f18fb93337e"},
    {file = "cffi-1.14.5-cp38-cp38-manylinux2014_aarch64.whl", hash = "sha256:8ae6299f6c68de06f136f1f9e69458eae58f1dacf10af5c17353eae03aa0d827"},
    {file = "cffi-1.14.5-cp38-cp38-win32.whl", hash = "sha256:b85eb46a81787c50650f2392b9b4ef23e1f126313b9e0e9013b35c15e4288e2e"},
    {file = "cffi-1.14.5-cp38-cp38-win_amd64.whl", hash = "sha256:1f436816fc868b098b0d63b8920de7d208c90a67212546d02f84fe78a9c26396"},
    {file = "cffi-1.14.5-cp39-cp39-macosx_10_9_x86_64.whl", hash = "sha256:1071534bbbf8cbb31b498d5d9db0f274f2f7a865adca4ae429e147ba40f73dea"},
    {file = "cffi-1.14.5-cp39-cp39-manylinux1_i686.whl", hash = "sha256:9de2e279153a443c656f2defd67769e6d1e4163952b3c622dcea5b08a6405322"},
    {file = "cffi-1.14.5-cp39-cp39-manylinux1_x86_64.whl", hash = "sha256:6e4714cc64f474e4d6e37cfff31a814b509a35cb17de4fb1999907575684479c"},
    {file = "cffi-1.14.5-cp39-cp39-manylinux2014_aarch64.whl", hash = "sha256:158d0d15119b4b7ff6b926536763dc0714313aa59e320ddf787502c70c4d4bee"},
    {file = "cffi-1.14.5-cp39-cp39-win32.whl", hash = "sha256:afb29c1ba2e5a3736f1c301d9d0abe3ec8b86957d04ddfa9d7a6a42b9367e396"},
    {file = "cffi-1.14.5-cp39-cp39-win_amd64.whl", hash = "sha256:f2d45f97ab6bb54753eab54fffe75aaf3de4ff2341c9daee1987ee1837636f1d"},
    {file = "cffi-1.14.5.tar.gz", hash = "sha256:fd78e5fee591709f32ef6edb9a015b4aa1a5022598e36227500c8f4e02328d9c"},
]
chardet = [
    {file = "chardet-4.0.0-py2.py3-none-any.whl", hash = "sha256:f864054d66fd9118f2e67044ac8981a54775ec5b67aed0441892edb553d21da5"},
    {file = "chardet-4.0.0.tar.gz", hash = "sha256:0d6f53a15db4120f2b08c94f11e7d93d2c911ee118b6b30a04ec3ee8310179fa"},
]
click = [
    {file = "click-7.1.2-py2.py3-none-any.whl", hash = "sha256:dacca89f4bfadd5de3d7489b7c8a566eee0d3676333fbb50030263894c38c0dc"},
    {file = "click-7.1.2.tar.gz", hash = "sha256:d2b5255c7c6349bc1bd1e59e08cd12acbbd63ce649f2588755783aa94dfb6b1a"},
]
codecov = [
    {file = "codecov-2.1.11-py2.py3-none-any.whl", hash = "sha256:ba8553a82942ce37d4da92b70ffd6d54cf635fc1793ab0a7dc3fecd6ebfb3df8"},
    {file = "codecov-2.1.11-py3.8.egg", hash = "sha256:e95901d4350e99fc39c8353efa450050d2446c55bac91d90fcfd2354e19a6aef"},
    {file = "codecov-2.1.11.tar.gz", hash = "sha256:6cde272454009d27355f9434f4e49f238c0273b216beda8472a65dc4957f473b"},
]
colorama = [
    {file = "colorama-0.4.4-py2.py3-none-any.whl", hash = "sha256:9f47eda37229f68eee03b24b9748937c7dc3868f906e8ba69fbcbdd3bc5dc3e2"},
    {file = "colorama-0.4.4.tar.gz", hash = "sha256:5941b2b48a20143d2267e95b1c2a7603ce057ee39fd88e7329b0c292aa16869b"},
]
coverage = [
    {file = "coverage-5.5-cp27-cp27m-macosx_10_9_x86_64.whl", hash = "sha256:b6d534e4b2ab35c9f93f46229363e17f63c53ad01330df9f2d6bd1187e5eaacf"},
    {file = "coverage-5.5-cp27-cp27m-manylinux1_i686.whl", hash = "sha256:b7895207b4c843c76a25ab8c1e866261bcfe27bfaa20c192de5190121770672b"},
    {file = "coverage-5.5-cp27-cp27m-manylinux1_x86_64.whl", hash = "sha256:c2723d347ab06e7ddad1a58b2a821218239249a9e4365eaff6649d31180c1669"},
    {file = "coverage-5.5-cp27-cp27m-manylinux2010_i686.whl", hash = "sha256:900fbf7759501bc7807fd6638c947d7a831fc9fdf742dc10f02956ff7220fa90"},
    {file = "coverage-5.5-cp27-cp27m-manylinux2010_x86_64.whl", hash = "sha256:004d1880bed2d97151facef49f08e255a20ceb6f9432df75f4eef018fdd5a78c"},
    {file = "coverage-5.5-cp27-cp27m-win32.whl", hash = "sha256:06191eb60f8d8a5bc046f3799f8a07a2d7aefb9504b0209aff0b47298333302a"},
    {file = "coverage-5.5-cp27-cp27m-win_amd64.whl", hash = "sha256:7501140f755b725495941b43347ba8a2777407fc7f250d4f5a7d2a1050ba8e82"},
    {file = "coverage-5.5-cp27-cp27mu-manylinux1_i686.whl", hash = "sha256:372da284cfd642d8e08ef606917846fa2ee350f64994bebfbd3afb0040436905"},
    {file = "coverage-5.5-cp27-cp27mu-manylinux1_x86_64.whl", hash = "sha256:8963a499849a1fc54b35b1c9f162f4108017b2e6db2c46c1bed93a72262ed083"},
    {file = "coverage-5.5-cp27-cp27mu-manylinux2010_i686.whl", hash = "sha256:869a64f53488f40fa5b5b9dcb9e9b2962a66a87dab37790f3fcfb5144b996ef5"},
    {file = "coverage-5.5-cp27-cp27mu-manylinux2010_x86_64.whl", hash = "sha256:4a7697d8cb0f27399b0e393c0b90f0f1e40c82023ea4d45d22bce7032a5d7b81"},
    {file = "coverage-5.5-cp310-cp310-macosx_10_14_x86_64.whl", hash = "sha256:8d0a0725ad7c1a0bcd8d1b437e191107d457e2ec1084b9f190630a4fb1af78e6"},
    {file = "coverage-5.5-cp310-cp310-manylinux1_x86_64.whl", hash = "sha256:51cb9476a3987c8967ebab3f0fe144819781fca264f57f89760037a2ea191cb0"},
    {file = "coverage-5.5-cp310-cp310-win_amd64.whl", hash = "sha256:c0891a6a97b09c1f3e073a890514d5012eb256845c451bd48f7968ef939bf4ae"},
    {file = "coverage-5.5-cp35-cp35m-macosx_10_9_x86_64.whl", hash = "sha256:3487286bc29a5aa4b93a072e9592f22254291ce96a9fbc5251f566b6b7343cdb"},
    {file = "coverage-5.5-cp35-cp35m-manylinux1_i686.whl", hash = "sha256:deee1077aae10d8fa88cb02c845cfba9b62c55e1183f52f6ae6a2df6a2187160"},
    {file = "coverage-5.5-cp35-cp35m-manylinux1_x86_64.whl", hash = "sha256:f11642dddbb0253cc8853254301b51390ba0081750a8ac03f20ea8103f0c56b6"},
    {file = "coverage-5.5-cp35-cp35m-manylinux2010_i686.whl", hash = "sha256:6c90e11318f0d3c436a42409f2749ee1a115cd8b067d7f14c148f1ce5574d701"},
    {file = "coverage-5.5-cp35-cp35m-manylinux2010_x86_64.whl", hash = "sha256:30c77c1dc9f253283e34c27935fded5015f7d1abe83bc7821680ac444eaf7793"},
    {file = "coverage-5.5-cp35-cp35m-win32.whl", hash = "sha256:9a1ef3b66e38ef8618ce5fdc7bea3d9f45f3624e2a66295eea5e57966c85909e"},
    {file = "coverage-5.5-cp35-cp35m-win_amd64.whl", hash = "sha256:972c85d205b51e30e59525694670de6a8a89691186012535f9d7dbaa230e42c3"},
    {file = "coverage-5.5-cp36-cp36m-macosx_10_9_x86_64.whl", hash = "sha256:af0e781009aaf59e25c5a678122391cb0f345ac0ec272c7961dc5455e1c40066"},
    {file = "coverage-5.5-cp36-cp36m-manylinux1_i686.whl", hash = "sha256:74d881fc777ebb11c63736622b60cb9e4aee5cace591ce274fb69e582a12a61a"},
    {file = "coverage-5.5-cp36-cp36m-manylinux1_x86_64.whl", hash = "sha256:92b017ce34b68a7d67bd6d117e6d443a9bf63a2ecf8567bb3d8c6c7bc5014465"},
    {file = "coverage-5.5-cp36-cp36m-manylinux2010_i686.whl", hash = "sha256:d636598c8305e1f90b439dbf4f66437de4a5e3c31fdf47ad29542478c8508bbb"},
    {file = "coverage-5.5-cp36-cp36m-manylinux2010_x86_64.whl", hash = "sha256:41179b8a845742d1eb60449bdb2992196e211341818565abded11cfa90efb821"},
    {file = "coverage-5.5-cp36-cp36m-win32.whl", hash = "sha256:040af6c32813fa3eae5305d53f18875bedd079960822ef8ec067a66dd8afcd45"},
    {file = "coverage-5.5-cp36-cp36m-win_amd64.whl", hash = "sha256:5fec2d43a2cc6965edc0bb9e83e1e4b557f76f843a77a2496cbe719583ce8184"},
    {file = "coverage-5.5-cp37-cp37m-macosx_10_9_x86_64.whl", hash = "sha256:18ba8bbede96a2c3dde7b868de9dcbd55670690af0988713f0603f037848418a"},
    {file = "coverage-5.5-cp37-cp37m-manylinux1_i686.whl", hash = "sha256:2910f4d36a6a9b4214bb7038d537f015346f413a975d57ca6b43bf23d6563b53"},
    {file = "coverage-5.5-cp37-cp37m-manylinux1_x86_64.whl", hash = "sha256:f0b278ce10936db1a37e6954e15a3730bea96a0997c26d7fee88e6c396c2086d"},
    {file = "coverage-5.5-cp37-cp37m-manylinux2010_i686.whl", hash = "sha256:796c9c3c79747146ebd278dbe1e5c5c05dd6b10cc3bcb8389dfdf844f3ead638"},
    {file = "coverage-5.5-cp37-cp37m-manylinux2010_x86_64.whl", hash = "sha256:53194af30d5bad77fcba80e23a1441c71abfb3e01192034f8246e0d8f99528f3"},
    {file = "coverage-5.5-cp37-cp37m-win32.whl", hash = "sha256:184a47bbe0aa6400ed2d41d8e9ed868b8205046518c52464fde713ea06e3a74a"},
    {file = "coverage-5.5-cp37-cp37m-win_amd64.whl", hash = "sha256:2949cad1c5208b8298d5686d5a85b66aae46d73eec2c3e08c817dd3513e5848a"},
    {file = "coverage-5.5-cp38-cp38-macosx_10_9_x86_64.whl", hash = "sha256:217658ec7187497e3f3ebd901afdca1af062b42cfe3e0dafea4cced3983739f6"},
    {file = "coverage-5.5-cp38-cp38-manylinux1_i686.whl", hash = "sha256:1aa846f56c3d49205c952d8318e76ccc2ae23303351d9270ab220004c580cfe2"},
    {file = "coverage-5.5-cp38-cp38-manylinux1_x86_64.whl", hash = "sha256:24d4a7de75446be83244eabbff746d66b9240ae020ced65d060815fac3423759"},
    {file = "coverage-5.5-cp38-cp38-manylinux2010_i686.whl", hash = "sha256:d1f8bf7b90ba55699b3a5e44930e93ff0189aa27186e96071fac7dd0d06a1873"},
    {file = "coverage-5.5-cp38-cp38-manylinux2010_x86_64.whl", hash = "sha256:970284a88b99673ccb2e4e334cfb38a10aab7cd44f7457564d11898a74b62d0a"},
    {file = "coverage-5.5-cp38-cp38-win32.whl", hash = "sha256:01d84219b5cdbfc8122223b39a954820929497a1cb1422824bb86b07b74594b6"},
    {file = "coverage-5.5-cp38-cp38-win_amd64.whl", hash = "sha256:2e0d881ad471768bf6e6c2bf905d183543f10098e3b3640fc029509530091502"},
    {file = "coverage-5.5-cp39-cp39-macosx_10_9_x86_64.whl", hash = "sha256:d1f9ce122f83b2305592c11d64f181b87153fc2c2bbd3bb4a3dde8303cfb1a6b"},
    {file = "coverage-5.5-cp39-cp39-manylinux1_i686.whl", hash = "sha256:13c4ee887eca0f4c5a247b75398d4114c37882658300e153113dafb1d76de529"},
    {file = "coverage-5.5-cp39-cp39-manylinux1_x86_64.whl", hash = "sha256:52596d3d0e8bdf3af43db3e9ba8dcdaac724ba7b5ca3f6358529d56f7a166f8b"},
    {file = "coverage-5.5-cp39-cp39-manylinux2010_i686.whl", hash = "sha256:2cafbbb3af0733db200c9b5f798d18953b1a304d3f86a938367de1567f4b5bff"},
    {file = "coverage-5.5-cp39-cp39-manylinux2010_x86_64.whl", hash = "sha256:44d654437b8ddd9eee7d1eaee28b7219bec228520ff809af170488fd2fed3e2b"},
    {file = "coverage-5.5-cp39-cp39-win32.whl", hash = "sha256:d314ed732c25d29775e84a960c3c60808b682c08d86602ec2c3008e1202e3bb6"},
    {file = "coverage-5.5-cp39-cp39-win_amd64.whl", hash = "sha256:13034c4409db851670bc9acd836243aeee299949bd5673e11844befcb0149f03"},
    {file = "coverage-5.5-pp36-none-any.whl", hash = "sha256:f030f8873312a16414c0d8e1a1ddff2d3235655a2174e3648b4fa66b3f2f1079"},
    {file = "coverage-5.5-pp37-none-any.whl", hash = "sha256:2a3859cb82dcbda1cfd3e6f71c27081d18aa251d20a17d87d26d4cd216fb0af4"},
    {file = "coverage-5.5.tar.gz", hash = "sha256:ebe78fe9a0e874362175b02371bdfbee64d8edc42a044253ddf4ee7d3c15212c"},
]
cryptography = [
    {file = "cryptography-3.4.7-cp36-abi3-macosx_10_10_x86_64.whl", hash = "sha256:3d8427734c781ea5f1b41d6589c293089704d4759e34597dce91014ac125aad1"},
    {file = "cryptography-3.4.7-cp36-abi3-macosx_11_0_arm64.whl", hash = "sha256:8e56e16617872b0957d1c9742a3f94b43533447fd78321514abbe7db216aa250"},
    {file = "cryptography-3.4.7-cp36-abi3-manylinux2010_x86_64.whl", hash = "sha256:37340614f8a5d2fb9aeea67fd159bfe4f5f4ed535b1090ce8ec428b2f15a11f2"},
    {file = "cryptography-3.4.7-cp36-abi3-manylinux2014_aarch64.whl", hash = "sha256:240f5c21aef0b73f40bb9f78d2caff73186700bf1bc6b94285699aff98cc16c6"},
    {file = "cryptography-3.4.7-cp36-abi3-manylinux2014_x86_64.whl", hash = "sha256:1e056c28420c072c5e3cb36e2b23ee55e260cb04eee08f702e0edfec3fb51959"},
    {file = "cryptography-3.4.7-cp36-abi3-win32.whl", hash = "sha256:0f1212a66329c80d68aeeb39b8a16d54ef57071bf22ff4e521657b27372e327d"},
    {file = "cryptography-3.4.7-cp36-abi3-win_amd64.whl", hash = "sha256:de4e5f7f68220d92b7637fc99847475b59154b7a1b3868fb7385337af54ac9ca"},
    {file = "cryptography-3.4.7-pp36-pypy36_pp73-manylinux2010_x86_64.whl", hash = "sha256:26965837447f9c82f1855e0bc8bc4fb910240b6e0d16a664bb722df3b5b06873"},
    {file = "cryptography-3.4.7-pp36-pypy36_pp73-manylinux2014_x86_64.whl", hash = "sha256:eb8cc2afe8b05acbd84a43905832ec78e7b3873fb124ca190f574dca7389a87d"},
    {file = "cryptography-3.4.7-pp37-pypy37_pp73-manylinux2010_x86_64.whl", hash = "sha256:7ec5d3b029f5fa2b179325908b9cd93db28ab7b85bb6c1db56b10e0b54235177"},
    {file = "cryptography-3.4.7-pp37-pypy37_pp73-manylinux2014_x86_64.whl", hash = "sha256:ee77aa129f481be46f8d92a1a7db57269a2f23052d5f2433b4621bb457081cc9"},
    {file = "cryptography-3.4.7.tar.gz", hash = "sha256:3d10de8116d25649631977cb37da6cbdd2d6fa0e0281d014a5b7d337255ca713"},
]
decorator = [
    {file = "decorator-5.0.7-py3-none-any.whl", hash = "sha256:945d84890bb20cc4a2f4a31fc4311c0c473af65ea318617f13a7257c9a58bc98"},
    {file = "decorator-5.0.7.tar.gz", hash = "sha256:6f201a6c4dac3d187352661f508b9364ec8091217442c9478f1f83c003a0f060"},
]
defusedxml = [
    {file = "defusedxml-0.7.1-py2.py3-none-any.whl", hash = "sha256:a352e7e428770286cc899e2542b6cdaedb2b4953ff269a210103ec58f6198a61"},
    {file = "defusedxml-0.7.1.tar.gz", hash = "sha256:1bb3032db185915b62d7c6209c5a8792be6a32ab2fedacc84e01b52c51aa3e69"},
]
distlib = [
    {file = "distlib-0.3.1-py2.py3-none-any.whl", hash = "sha256:8c09de2c67b3e7deef7184574fc060ab8a793e7adbb183d942c389c8b13c52fb"},
    {file = "distlib-0.3.1.zip", hash = "sha256:edf6116872c863e1aa9d5bb7cb5e05a022c519a4594dc703843343a9ddd9bff1"},
]
docutils = [
    {file = "docutils-0.17-py2.py3-none-any.whl", hash = "sha256:a71042bb7207c03d5647f280427f14bfbd1a65c9eb84f4b341d85fafb6bb4bdf"},
    {file = "docutils-0.17.tar.gz", hash = "sha256:e2ffeea817964356ba4470efba7c2f42b6b0de0b04e66378507e3e2504bbff4c"},
]
dparse = [
    {file = "dparse-0.5.1-py3-none-any.whl", hash = "sha256:e953a25e44ebb60a5c6efc2add4420c177f1d8404509da88da9729202f306994"},
    {file = "dparse-0.5.1.tar.gz", hash = "sha256:a1b5f169102e1c894f9a7d5ccf6f9402a836a5d24be80a986c7ce9eaed78f367"},
]
entrypoints = [
    {file = "entrypoints-0.3-py2.py3-none-any.whl", hash = "sha256:589f874b313739ad35be6e0cd7efde2a4e9b6fea91edcc34e58ecbb8dbe56d19"},
    {file = "entrypoints-0.3.tar.gz", hash = "sha256:c70dd71abe5a8c85e55e12c19bd91ccfeec11a6e99044204511f9ed547d48451"},
]
eradicate = [
    {file = "eradicate-2.0.0.tar.gz", hash = "sha256:27434596f2c5314cc9b31410c93d8f7e8885747399773cd088d3adea647a60c8"},
]
filelock = [
    {file = "filelock-3.0.12-py3-none-any.whl", hash = "sha256:929b7d63ec5b7d6b71b0fa5ac14e030b3f70b75747cef1b10da9b879fef15836"},
    {file = "filelock-3.0.12.tar.gz", hash = "sha256:18d82244ee114f543149c66a6e0c14e9c4f8a1044b5cdaadd0f82159d6a6ff59"},
]
flake8 = [
    {file = "flake8-3.9.1-py2.py3-none-any.whl", hash = "sha256:3b9f848952dddccf635be78098ca75010f073bfe14d2c6bda867154bea728d2a"},
    {file = "flake8-3.9.1.tar.gz", hash = "sha256:1aa8990be1e689d96c745c5682b687ea49f2e05a443aff1f8251092b0014e378"},
]
flake8-bugbear = [
    {file = "flake8-bugbear-20.11.1.tar.gz", hash = "sha256:528020129fea2dea33a466b9d64ab650aa3e5f9ffc788b70ea4bc6cf18283538"},
    {file = "flake8_bugbear-20.11.1-py36.py37.py38-none-any.whl", hash = "sha256:f35b8135ece7a014bc0aee5b5d485334ac30a6da48494998cc1fabf7ec70d703"},
]
flake8-docstrings = [
    {file = "flake8-docstrings-1.6.0.tar.gz", hash = "sha256:9fe7c6a306064af8e62a055c2f61e9eb1da55f84bb39caef2b84ce53708ac34b"},
    {file = "flake8_docstrings-1.6.0-py2.py3-none-any.whl", hash = "sha256:99cac583d6c7e32dd28bbfbef120a7c0d1b6dde4adb5a9fd441c4227a6534bde"},
]
flake8-eradicate = [
    {file = "flake8-eradicate-1.0.0.tar.gz", hash = "sha256:fe7167226676823d50cf540532302a6f576c5a398c5260692571a05ef72c5f5b"},
    {file = "flake8_eradicate-1.0.0-py3-none-any.whl", hash = "sha256:0fc4ab858a18c7ed630621b5345254c8f55be6060ea5c44a25e384d613618d1f"},
]
flake8-isort = [
    {file = "flake8-isort-4.0.0.tar.gz", hash = "sha256:2b91300f4f1926b396c2c90185844eb1a3d5ec39ea6138832d119da0a208f4d9"},
    {file = "flake8_isort-4.0.0-py2.py3-none-any.whl", hash = "sha256:729cd6ef9ba3659512dee337687c05d79c78e1215fdf921ed67e5fe46cce2f3c"},
]
future = [
    {file = "future-0.18.2.tar.gz", hash = "sha256:b1bead90b70cf6ec3f0710ae53a525360fa360d306a86583adc6bf83a4db537d"},
]
gitdb = [
    {file = "gitdb-4.0.7-py3-none-any.whl", hash = "sha256:6c4cc71933456991da20917998acbe6cf4fb41eeaab7d6d67fbc05ecd4c865b0"},
    {file = "gitdb-4.0.7.tar.gz", hash = "sha256:96bf5c08b157a666fec41129e6d327235284cca4c81e92109260f353ba138005"},
]
gitpython = [
    {file = "GitPython-3.1.14-py3-none-any.whl", hash = "sha256:3283ae2fba31c913d857e12e5ba5f9a7772bbc064ae2bb09efafa71b0dd4939b"},
    {file = "GitPython-3.1.14.tar.gz", hash = "sha256:be27633e7509e58391f10207cd32b2a6cf5b908f92d9cd30da2e514e1137af61"},
]
hypothesis = [
    {file = "hypothesis-6.10.0-py3-none-any.whl", hash = "sha256:1a00a4e3ef40041b2c072deab9c71e307bc5354bb4a102ef22ae8c23fa8b3970"},
    {file = "hypothesis-6.10.0.tar.gz", hash = "sha256:9f8c130b1278d30cb3cc64e3a4aacb88c4906155772beed90ce33e06794e1ee0"},
]
hypothesis-pytest = [
    {file = "hypothesis-pytest-0.19.0.tar.gz", hash = "sha256:550fd3a651eb13d399efba3172bd010a42f6c34c2baa04cf072bda0911054e06"},
]
idna = [
    {file = "idna-2.10-py2.py3-none-any.whl", hash = "sha256:b97d804b1e9b523befed77c48dacec60e6dcb0b5391d57af6a65a312a90648c0"},
    {file = "idna-2.10.tar.gz", hash = "sha256:b307872f855b18632ce0c21c5e45be78c0ea7ae4c15c828c20788b26921eb3f6"},
]
importlib-metadata = [
    {file = "importlib_metadata-3.10.1-py3-none-any.whl", hash = "sha256:2ec0faae539743ae6aaa84b49a169670a465f7f5d64e6add98388cc29fd1f2f6"},
    {file = "importlib_metadata-3.10.1.tar.gz", hash = "sha256:c9356b657de65c53744046fa8f7358afe0714a1af7d570c00c3835c2d724a7c1"},
]
iniconfig = [
    {file = "iniconfig-1.1.1-py2.py3-none-any.whl", hash = "sha256:011e24c64b7f47f6ebd835bb12a743f2fbe9a26d4cecaa7f53bc4f35ee9da8b3"},
    {file = "iniconfig-1.1.1.tar.gz", hash = "sha256:bc3af051d7d14b2ee5ef9969666def0cd1a000e121eaea580d4a313df4b37f32"},
]
ipykernel = [
    {file = "ipykernel-5.5.3-py3-none-any.whl", hash = "sha256:21abd584543759e49010975a4621603b3cf871b1039cb3879a14094717692614"},
    {file = "ipykernel-5.5.3.tar.gz", hash = "sha256:a682e4f7affd86d9ce9b699d21bcab6d5ec9fbb2bfcb194f2706973b252bc509"},
]
ipython = [
    {file = "ipython-7.22.0-py3-none-any.whl", hash = "sha256:c0ce02dfaa5f854809ab7413c601c4543846d9da81010258ecdab299b542d199"},
    {file = "ipython-7.22.0.tar.gz", hash = "sha256:9c900332d4c5a6de534b4befeeb7de44ad0cc42e8327fa41b7685abde58cec74"},
]
ipython-genutils = [
    {file = "ipython_genutils-0.2.0-py2.py3-none-any.whl", hash = "sha256:72dd37233799e619666c9f639a9da83c34013a73e8bbc79a7a6348d93c61fab8"},
    {file = "ipython_genutils-0.2.0.tar.gz", hash = "sha256:eb2e116e75ecef9d4d228fdc66af54269afa26ab4463042e33785b887c628ba8"},
]
ipywidgets = [
    {file = "ipywidgets-7.6.3-py2.py3-none-any.whl", hash = "sha256:e6513cfdaf5878de30f32d57f6dc2474da395a2a2991b94d487406c0ab7f55ca"},
    {file = "ipywidgets-7.6.3.tar.gz", hash = "sha256:9f1a43e620530f9e570e4a493677d25f08310118d315b00e25a18f12913c41f0"},
]
isort = [
    {file = "isort-5.8.0-py3-none-any.whl", hash = "sha256:2bb1680aad211e3c9944dbce1d4ba09a989f04e238296c87fe2139faa26d655d"},
    {file = "isort-5.8.0.tar.gz", hash = "sha256:0a943902919f65c5684ac4e0154b1ad4fac6dcaa5d9f3426b732f1c8b5419be6"},
]
jedi = [
    {file = "jedi-0.18.0-py2.py3-none-any.whl", hash = "sha256:18456d83f65f400ab0c2d3319e48520420ef43b23a086fdc05dff34132f0fb93"},
    {file = "jedi-0.18.0.tar.gz", hash = "sha256:92550a404bad8afed881a137ec9a461fed49eca661414be45059329614ed0707"},
]
jeepney = [
    {file = "jeepney-0.6.0-py3-none-any.whl", hash = "sha256:aec56c0eb1691a841795111e184e13cad504f7703b9a64f63020816afa79a8ae"},
    {file = "jeepney-0.6.0.tar.gz", hash = "sha256:7d59b6622675ca9e993a6bd38de845051d315f8b0c72cca3aef733a20b648657"},
]
jinja2 = [
    {file = "Jinja2-2.11.3-py2.py3-none-any.whl", hash = "sha256:03e47ad063331dd6a3f04a43eddca8a966a26ba0c5b7207a9a9e4e08f1b29419"},
    {file = "Jinja2-2.11.3.tar.gz", hash = "sha256:a6d58433de0ae800347cab1fa3043cebbabe8baa9d29e668f1c768cb87a333c6"},
]
joblib = [
    {file = "joblib-1.0.1-py3-none-any.whl", hash = "sha256:feeb1ec69c4d45129954f1b7034954241eedfd6ba39b5e9e4b6883be3332d5e5"},
    {file = "joblib-1.0.1.tar.gz", hash = "sha256:9c17567692206d2f3fb9ecf5e991084254fe631665c450b443761c4186a613f7"},
]
jsonschema = [
    {file = "jsonschema-3.2.0-py2.py3-none-any.whl", hash = "sha256:4e5b3cf8216f577bee9ce139cbe72eca3ea4f292ec60928ff24758ce626cd163"},
    {file = "jsonschema-3.2.0.tar.gz", hash = "sha256:c8a85b28d377cc7737e46e2d9f2b4f44ee3c0e1deac6bf46ddefc7187d30797a"},
]
jupyter = [
    {file = "jupyter-1.0.0-py2.py3-none-any.whl", hash = "sha256:5b290f93b98ffbc21c0c7e749f054b3267782166d72fa5e3ed1ed4eaf34a2b78"},
    {file = "jupyter-1.0.0.tar.gz", hash = "sha256:d9dc4b3318f310e34c82951ea5d6683f67bed7def4b259fafbfe4f1beb1d8e5f"},
    {file = "jupyter-1.0.0.zip", hash = "sha256:3e1f86076bbb7c8c207829390305a2b1fe836d471ed54be66a3b8c41e7f46cc7"},
]
jupyter-client = [
    {file = "jupyter_client-6.2.0-py3-none-any.whl", hash = "sha256:9715152067e3f7ea3b56f341c9a0f9715c8c7cc316ee0eb13c3c84f5ca0065f5"},
    {file = "jupyter_client-6.2.0.tar.gz", hash = "sha256:e2ab61d79fbf8b56734a4c2499f19830fbd7f6fefb3e87868ef0545cb3c17eb9"},
]
jupyter-console = [
    {file = "jupyter_console-6.4.0-py3-none-any.whl", hash = "sha256:7799c4ea951e0e96ba8260575423cb323ea5a03fcf5503560fa3e15748869e27"},
    {file = "jupyter_console-6.4.0.tar.gz", hash = "sha256:242248e1685039cd8bff2c2ecb7ce6c1546eb50ee3b08519729e6e881aec19c7"},
]
jupyter-core = [
    {file = "jupyter_core-4.7.1-py3-none-any.whl", hash = "sha256:8c6c0cac5c1b563622ad49321d5ec47017bd18b94facb381c6973a0486395f8e"},
    {file = "jupyter_core-4.7.1.tar.gz", hash = "sha256:79025cb3225efcd36847d0840f3fc672c0abd7afd0de83ba8a1d3837619122b4"},
]
jupyterlab-pygments = [
    {file = "jupyterlab_pygments-0.1.2-py2.py3-none-any.whl", hash = "sha256:abfb880fd1561987efaefcb2d2ac75145d2a5d0139b1876d5be806e32f630008"},
    {file = "jupyterlab_pygments-0.1.2.tar.gz", hash = "sha256:cfcda0873626150932f438eccf0f8bf22bfa92345b814890ab360d666b254146"},
]
jupyterlab-widgets = [
    {file = "jupyterlab_widgets-1.0.0-py3-none-any.whl", hash = "sha256:caeaf3e6103180e654e7d8d2b81b7d645e59e432487c1d35a41d6d3ee56b3fef"},
    {file = "jupyterlab_widgets-1.0.0.tar.gz", hash = "sha256:5c1a29a84d3069208cb506b10609175b249b6486d6b1cbae8fcde2a11584fb78"},
]
keyring = [
    {file = "keyring-23.0.1-py3-none-any.whl", hash = "sha256:8f607d7d1cc502c43a932a275a56fe47db50271904513a379d39df1af277ac48"},
    {file = "keyring-23.0.1.tar.gz", hash = "sha256:045703609dd3fccfcdb27da201684278823b72af515aedec1a8515719a038cb8"},
]
lark-parser = [
    {file = "lark-parser-0.11.2.tar.gz", hash = "sha256:ef610461ebf2b243502f337d9d49879e39f9add846a4749e88c8dcdc1378bb6b"},
]
lazy-object-proxy = [
    {file = "lazy-object-proxy-1.6.0.tar.gz", hash = "sha256:489000d368377571c6f982fba6497f2aa13c6d1facc40660963da62f5c379726"},
    {file = "lazy_object_proxy-1.6.0-cp27-cp27m-macosx_10_14_x86_64.whl", hash = "sha256:c6938967f8528b3668622a9ed3b31d145fab161a32f5891ea7b84f6b790be05b"},
    {file = "lazy_object_proxy-1.6.0-cp27-cp27m-win32.whl", hash = "sha256:ebfd274dcd5133e0afae738e6d9da4323c3eb021b3e13052d8cbd0e457b1256e"},
    {file = "lazy_object_proxy-1.6.0-cp27-cp27m-win_amd64.whl", hash = "sha256:ed361bb83436f117f9917d282a456f9e5009ea12fd6de8742d1a4752c3017e93"},
    {file = "lazy_object_proxy-1.6.0-cp27-cp27mu-manylinux1_x86_64.whl", hash = "sha256:d900d949b707778696fdf01036f58c9876a0d8bfe116e8d220cfd4b15f14e741"},
    {file = "lazy_object_proxy-1.6.0-cp36-cp36m-manylinux1_x86_64.whl", hash = "sha256:5743a5ab42ae40caa8421b320ebf3a998f89c85cdc8376d6b2e00bd12bd1b587"},
    {file = "lazy_object_proxy-1.6.0-cp36-cp36m-manylinux2014_aarch64.whl", hash = "sha256:bf34e368e8dd976423396555078def5cfc3039ebc6fc06d1ae2c5a65eebbcde4"},
    {file = "lazy_object_proxy-1.6.0-cp36-cp36m-win32.whl", hash = "sha256:b579f8acbf2bdd9ea200b1d5dea36abd93cabf56cf626ab9c744a432e15c815f"},
    {file = "lazy_object_proxy-1.6.0-cp36-cp36m-win_amd64.whl", hash = "sha256:4f60460e9f1eb632584c9685bccea152f4ac2130e299784dbaf9fae9f49891b3"},
    {file = "lazy_object_proxy-1.6.0-cp37-cp37m-manylinux1_x86_64.whl", hash = "sha256:d7124f52f3bd259f510651450e18e0fd081ed82f3c08541dffc7b94b883aa981"},
    {file = "lazy_object_proxy-1.6.0-cp37-cp37m-manylinux2014_aarch64.whl", hash = "sha256:22ddd618cefe54305df49e4c069fa65715be4ad0e78e8d252a33debf00f6ede2"},
    {file = "lazy_object_proxy-1.6.0-cp37-cp37m-win32.whl", hash = "sha256:9d397bf41caad3f489e10774667310d73cb9c4258e9aed94b9ec734b34b495fd"},
    {file = "lazy_object_proxy-1.6.0-cp37-cp37m-win_amd64.whl", hash = "sha256:24a5045889cc2729033b3e604d496c2b6f588c754f7a62027ad4437a7ecc4837"},
    {file = "lazy_object_proxy-1.6.0-cp38-cp38-manylinux1_x86_64.whl", hash = "sha256:17e0967ba374fc24141738c69736da90e94419338fd4c7c7bef01ee26b339653"},
    {file = "lazy_object_proxy-1.6.0-cp38-cp38-manylinux2014_aarch64.whl", hash = "sha256:410283732af311b51b837894fa2f24f2c0039aa7f220135192b38fcc42bd43d3"},
    {file = "lazy_object_proxy-1.6.0-cp38-cp38-win32.whl", hash = "sha256:85fb7608121fd5621cc4377a8961d0b32ccf84a7285b4f1d21988b2eae2868e8"},
    {file = "lazy_object_proxy-1.6.0-cp38-cp38-win_amd64.whl", hash = "sha256:d1c2676e3d840852a2de7c7d5d76407c772927addff8d742b9808fe0afccebdf"},
    {file = "lazy_object_proxy-1.6.0-cp39-cp39-macosx_10_14_x86_64.whl", hash = "sha256:b865b01a2e7f96db0c5d12cfea590f98d8c5ba64ad222300d93ce6ff9138bcad"},
    {file = "lazy_object_proxy-1.6.0-cp39-cp39-manylinux1_x86_64.whl", hash = "sha256:4732c765372bd78a2d6b2150a6e99d00a78ec963375f236979c0626b97ed8e43"},
    {file = "lazy_object_proxy-1.6.0-cp39-cp39-manylinux2014_aarch64.whl", hash = "sha256:9698110e36e2df951c7c36b6729e96429c9c32b3331989ef19976592c5f3c77a"},
    {file = "lazy_object_proxy-1.6.0-cp39-cp39-win32.whl", hash = "sha256:1fee665d2638491f4d6e55bd483e15ef21f6c8c2095f235fef72601021e64f61"},
    {file = "lazy_object_proxy-1.6.0-cp39-cp39-win_amd64.whl", hash = "sha256:f5144c75445ae3ca2057faac03fda5a902eff196702b0a24daf1d6ce0650514b"},
]
livereload = [
    {file = "livereload-2.6.3.tar.gz", hash = "sha256:776f2f865e59fde56490a56bcc6773b6917366bce0c267c60ee8aaf1a0959869"},
]
lunr = [
    {file = "lunr-0.5.8-py2.py3-none-any.whl", hash = "sha256:aab3f489c4d4fab4c1294a257a30fec397db56f0a50273218ccc3efdbf01d6ca"},
    {file = "lunr-0.5.8.tar.gz", hash = "sha256:c4fb063b98eff775dd638b3df380008ae85e6cb1d1a24d1cd81a10ef6391c26e"},
]
markdown = [
    {file = "Markdown-3.3.3-py3-none-any.whl", hash = "sha256:c109c15b7dc20a9ac454c9e6025927d44460b85bd039da028d85e2b6d0bcc328"},
    {file = "Markdown-3.3.3.tar.gz", hash = "sha256:5d9f2b5ca24bc4c7a390d22323ca4bad200368612b5aaa7796babf971d2b2f18"},
]
markdown-include = [
    {file = "markdown-include-0.6.0.tar.gz", hash = "sha256:6f5d680e36f7780c7f0f61dca53ca581bd50d1b56137ddcd6353efafa0c3e4a2"},
]
markupsafe = [
    {file = "MarkupSafe-1.1.1-cp27-cp27m-macosx_10_6_intel.whl", hash = "sha256:09027a7803a62ca78792ad89403b1b7a73a01c8cb65909cd876f7fcebd79b161"},
    {file = "MarkupSafe-1.1.1-cp27-cp27m-manylinux1_i686.whl", hash = "sha256:e249096428b3ae81b08327a63a485ad0878de3fb939049038579ac0ef61e17e7"},
    {file = "MarkupSafe-1.1.1-cp27-cp27m-manylinux1_x86_64.whl", hash = "sha256:500d4957e52ddc3351cabf489e79c91c17f6e0899158447047588650b5e69183"},
    {file = "MarkupSafe-1.1.1-cp27-cp27m-win32.whl", hash = "sha256:b2051432115498d3562c084a49bba65d97cf251f5a331c64a12ee7e04dacc51b"},
    {file = "MarkupSafe-1.1.1-cp27-cp27m-win_amd64.whl", hash = "sha256:98c7086708b163d425c67c7a91bad6e466bb99d797aa64f965e9d25c12111a5e"},
    {file = "MarkupSafe-1.1.1-cp27-cp27mu-manylinux1_i686.whl", hash = "sha256:cd5df75523866410809ca100dc9681e301e3c27567cf498077e8551b6d20e42f"},
    {file = "MarkupSafe-1.1.1-cp27-cp27mu-manylinux1_x86_64.whl", hash = "sha256:43a55c2930bbc139570ac2452adf3d70cdbb3cfe5912c71cdce1c2c6bbd9c5d1"},
    {file = "MarkupSafe-1.1.1-cp34-cp34m-macosx_10_6_intel.whl", hash = "sha256:1027c282dad077d0bae18be6794e6b6b8c91d58ed8a8d89a89d59693b9131db5"},
    {file = "MarkupSafe-1.1.1-cp34-cp34m-manylinux1_i686.whl", hash = "sha256:62fe6c95e3ec8a7fad637b7f3d372c15ec1caa01ab47926cfdf7a75b40e0eac1"},
    {file = "MarkupSafe-1.1.1-cp34-cp34m-manylinux1_x86_64.whl", hash = "sha256:88e5fcfb52ee7b911e8bb6d6aa2fd21fbecc674eadd44118a9cc3863f938e735"},
    {file = "MarkupSafe-1.1.1-cp34-cp34m-win32.whl", hash = "sha256:ade5e387d2ad0d7ebf59146cc00c8044acbd863725f887353a10df825fc8ae21"},
    {file = "MarkupSafe-1.1.1-cp34-cp34m-win_amd64.whl", hash = "sha256:09c4b7f37d6c648cb13f9230d847adf22f8171b1ccc4d5682398e77f40309235"},
    {file = "MarkupSafe-1.1.1-cp35-cp35m-macosx_10_6_intel.whl", hash = "sha256:79855e1c5b8da654cf486b830bd42c06e8780cea587384cf6545b7d9ac013a0b"},
    {file = "MarkupSafe-1.1.1-cp35-cp35m-manylinux1_i686.whl", hash = "sha256:c8716a48d94b06bb3b2524c2b77e055fb313aeb4ea620c8dd03a105574ba704f"},
    {file = "MarkupSafe-1.1.1-cp35-cp35m-manylinux1_x86_64.whl", hash = "sha256:7c1699dfe0cf8ff607dbdcc1e9b9af1755371f92a68f706051cc8c37d447c905"},
    {file = "MarkupSafe-1.1.1-cp35-cp35m-win32.whl", hash = "sha256:6dd73240d2af64df90aa7c4e7481e23825ea70af4b4922f8ede5b9e35f78a3b1"},
    {file = "MarkupSafe-1.1.1-cp35-cp35m-win_amd64.whl", hash = "sha256:9add70b36c5666a2ed02b43b335fe19002ee5235efd4b8a89bfcf9005bebac0d"},
    {file = "MarkupSafe-1.1.1-cp36-cp36m-macosx_10_6_intel.whl", hash = "sha256:24982cc2533820871eba85ba648cd53d8623687ff11cbb805be4ff7b4c971aff"},
    {file = "MarkupSafe-1.1.1-cp36-cp36m-macosx_10_9_x86_64.whl", hash = "sha256:d53bc011414228441014aa71dbec320c66468c1030aae3a6e29778a3382d96e5"},
    {file = "MarkupSafe-1.1.1-cp36-cp36m-manylinux1_i686.whl", hash = "sha256:00bc623926325b26bb9605ae9eae8a215691f33cae5df11ca5424f06f2d1f473"},
    {file = "MarkupSafe-1.1.1-cp36-cp36m-manylinux1_x86_64.whl", hash = "sha256:717ba8fe3ae9cc0006d7c451f0bb265ee07739daf76355d06366154ee68d221e"},
    {file = "MarkupSafe-1.1.1-cp36-cp36m-manylinux2010_i686.whl", hash = "sha256:3b8a6499709d29c2e2399569d96719a1b21dcd94410a586a18526b143ec8470f"},
    {file = "MarkupSafe-1.1.1-cp36-cp36m-manylinux2010_x86_64.whl", hash = "sha256:84dee80c15f1b560d55bcfe6d47b27d070b4681c699c572af2e3c7cc90a3b8e0"},
    {file = "MarkupSafe-1.1.1-cp36-cp36m-manylinux2014_aarch64.whl", hash = "sha256:b1dba4527182c95a0db8b6060cc98ac49b9e2f5e64320e2b56e47cb2831978c7"},
    {file = "MarkupSafe-1.1.1-cp36-cp36m-win32.whl", hash = "sha256:535f6fc4d397c1563d08b88e485c3496cf5784e927af890fb3c3aac7f933ec66"},
    {file = "MarkupSafe-1.1.1-cp36-cp36m-win_amd64.whl", hash = "sha256:b1282f8c00509d99fef04d8ba936b156d419be841854fe901d8ae224c59f0be5"},
    {file = "MarkupSafe-1.1.1-cp37-cp37m-macosx_10_6_intel.whl", hash = "sha256:8defac2f2ccd6805ebf65f5eeb132adcf2ab57aa11fdf4c0dd5169a004710e7d"},
    {file = "MarkupSafe-1.1.1-cp37-cp37m-macosx_10_9_x86_64.whl", hash = "sha256:bf5aa3cbcfdf57fa2ee9cd1822c862ef23037f5c832ad09cfea57fa846dec193"},
    {file = "MarkupSafe-1.1.1-cp37-cp37m-manylinux1_i686.whl", hash = "sha256:46c99d2de99945ec5cb54f23c8cd5689f6d7177305ebff350a58ce5f8de1669e"},
    {file = "MarkupSafe-1.1.1-cp37-cp37m-manylinux1_x86_64.whl", hash = "sha256:ba59edeaa2fc6114428f1637ffff42da1e311e29382d81b339c1817d37ec93c6"},
    {file = "MarkupSafe-1.1.1-cp37-cp37m-manylinux2010_i686.whl", hash = "sha256:6fffc775d90dcc9aed1b89219549b329a9250d918fd0b8fa8d93d154918422e1"},
    {file = "MarkupSafe-1.1.1-cp37-cp37m-manylinux2010_x86_64.whl", hash = "sha256:a6a744282b7718a2a62d2ed9d993cad6f5f585605ad352c11de459f4108df0a1"},
    {file = "MarkupSafe-1.1.1-cp37-cp37m-manylinux2014_aarch64.whl", hash = "sha256:195d7d2c4fbb0ee8139a6cf67194f3973a6b3042d742ebe0a9ed36d8b6f0c07f"},
    {file = "MarkupSafe-1.1.1-cp37-cp37m-win32.whl", hash = "sha256:b00c1de48212e4cc9603895652c5c410df699856a2853135b3967591e4beebc2"},
    {file = "MarkupSafe-1.1.1-cp37-cp37m-win_amd64.whl", hash = "sha256:9bf40443012702a1d2070043cb6291650a0841ece432556f784f004937f0f32c"},
    {file = "MarkupSafe-1.1.1-cp38-cp38-macosx_10_9_x86_64.whl", hash = "sha256:6788b695d50a51edb699cb55e35487e430fa21f1ed838122d722e0ff0ac5ba15"},
    {file = "MarkupSafe-1.1.1-cp38-cp38-manylinux1_i686.whl", hash = "sha256:cdb132fc825c38e1aeec2c8aa9338310d29d337bebbd7baa06889d09a60a1fa2"},
    {file = "MarkupSafe-1.1.1-cp38-cp38-manylinux1_x86_64.whl", hash = "sha256:13d3144e1e340870b25e7b10b98d779608c02016d5184cfb9927a9f10c689f42"},
    {file = "MarkupSafe-1.1.1-cp38-cp38-manylinux2010_i686.whl", hash = "sha256:acf08ac40292838b3cbbb06cfe9b2cb9ec78fce8baca31ddb87aaac2e2dc3bc2"},
    {file = "MarkupSafe-1.1.1-cp38-cp38-manylinux2010_x86_64.whl", hash = "sha256:d9be0ba6c527163cbed5e0857c451fcd092ce83947944d6c14bc95441203f032"},
    {file = "MarkupSafe-1.1.1-cp38-cp38-manylinux2014_aarch64.whl", hash = "sha256:caabedc8323f1e93231b52fc32bdcde6db817623d33e100708d9a68e1f53b26b"},
    {file = "MarkupSafe-1.1.1-cp38-cp38-win32.whl", hash = "sha256:596510de112c685489095da617b5bcbbac7dd6384aeebeda4df6025d0256a81b"},
    {file = "MarkupSafe-1.1.1-cp38-cp38-win_amd64.whl", hash = "sha256:e8313f01ba26fbbe36c7be1966a7b7424942f670f38e666995b88d012765b9be"},
    {file = "MarkupSafe-1.1.1-cp39-cp39-macosx_10_9_x86_64.whl", hash = "sha256:d73a845f227b0bfe8a7455ee623525ee656a9e2e749e4742706d80a6065d5e2c"},
    {file = "MarkupSafe-1.1.1-cp39-cp39-manylinux1_i686.whl", hash = "sha256:98bae9582248d6cf62321dcb52aaf5d9adf0bad3b40582925ef7c7f0ed85fceb"},
    {file = "MarkupSafe-1.1.1-cp39-cp39-manylinux1_x86_64.whl", hash = "sha256:2beec1e0de6924ea551859edb9e7679da6e4870d32cb766240ce17e0a0ba2014"},
    {file = "MarkupSafe-1.1.1-cp39-cp39-manylinux2010_i686.whl", hash = "sha256:7fed13866cf14bba33e7176717346713881f56d9d2bcebab207f7a036f41b850"},
    {file = "MarkupSafe-1.1.1-cp39-cp39-manylinux2010_x86_64.whl", hash = "sha256:6f1e273a344928347c1290119b493a1f0303c52f5a5eae5f16d74f48c15d4a85"},
    {file = "MarkupSafe-1.1.1-cp39-cp39-manylinux2014_aarch64.whl", hash = "sha256:feb7b34d6325451ef96bc0e36e1a6c0c1c64bc1fbec4b854f4529e51887b1621"},
    {file = "MarkupSafe-1.1.1-cp39-cp39-win32.whl", hash = "sha256:22c178a091fc6630d0d045bdb5992d2dfe14e3259760e713c490da5323866c39"},
    {file = "MarkupSafe-1.1.1-cp39-cp39-win_amd64.whl", hash = "sha256:b7d644ddb4dbd407d31ffb699f1d140bc35478da613b441c582aeb7c43838dd8"},
    {file = "MarkupSafe-1.1.1.tar.gz", hash = "sha256:29872e92839765e546828bb7754a68c418d927cd064fd4708fab9fe9c8bb116b"},
]
mccabe = [
    {file = "mccabe-0.6.1-py2.py3-none-any.whl", hash = "sha256:ab8a6258860da4b6677da4bd2fe5dc2c659cff31b3ee4f7f5d64e79735b80d42"},
    {file = "mccabe-0.6.1.tar.gz", hash = "sha256:dd8d182285a0fe56bace7f45b5e7d1a6ebcbf524e8f3bd87eb0f125271b8831f"},
]
mistune = [
    {file = "mistune-0.8.4-py2.py3-none-any.whl", hash = "sha256:88a1051873018da288eee8538d476dffe1262495144b33ecb586c4ab266bb8d4"},
    {file = "mistune-0.8.4.tar.gz", hash = "sha256:59a3429db53c50b5c6bcc8a07f8848cb00d7dc8bdb431a4ab41920d201d4756e"},
]
mkdocs = [
    {file = "mkdocs-1.1.2-py3-none-any.whl", hash = "sha256:096f52ff52c02c7e90332d2e53da862fde5c062086e1b5356a6e392d5d60f5e9"},
    {file = "mkdocs-1.1.2.tar.gz", hash = "sha256:f0b61e5402b99d7789efa032c7a74c90a20220a9c81749da06dbfbcbd52ffb39"},
]
mkdocs-material = [
    {file = "mkdocs-material-7.1.1.tar.gz", hash = "sha256:925221cf1877a50f72d9bf64a7a26c407d4b14fdc6a16e27fe7547178613e56c"},
    {file = "mkdocs_material-7.1.1-py2.py3-none-any.whl", hash = "sha256:1798d9a0a01f54db575801826d6b1b99a1185fef58bcaca36625ee1d519df83c"},
]
mkdocs-material-extensions = [
    {file = "mkdocs-material-extensions-1.0.1.tar.gz", hash = "sha256:6947fb7f5e4291e3c61405bad3539d81e0b3cd62ae0d66ced018128af509c68f"},
    {file = "mkdocs_material_extensions-1.0.1-py3-none-any.whl", hash = "sha256:d90c807a88348aa6d1805657ec5c0b2d8d609c110e62b9dce4daf7fa981fa338"},
]
mknotebooks = [
    {file = "mknotebooks-0.6.2.post0.dev98-py3-none-any.whl", hash = "sha256:1d4c7b5a82a31b41c3b5973095601765cbf3571db6ee5921fbe390a6f8c6e8c5"},
]
mypy = [
    {file = "mypy-0.790-cp35-cp35m-macosx_10_6_x86_64.whl", hash = "sha256:bd03b3cf666bff8d710d633d1c56ab7facbdc204d567715cb3b9f85c6e94f669"},
    {file = "mypy-0.790-cp35-cp35m-manylinux1_x86_64.whl", hash = "sha256:2170492030f6faa537647d29945786d297e4862765f0b4ac5930ff62e300d802"},
    {file = "mypy-0.790-cp35-cp35m-win_amd64.whl", hash = "sha256:e86bdace26c5fe9cf8cb735e7cedfe7850ad92b327ac5d797c656717d2ca66de"},
    {file = "mypy-0.790-cp36-cp36m-macosx_10_9_x86_64.whl", hash = "sha256:e97e9c13d67fbe524be17e4d8025d51a7dca38f90de2e462243ab8ed8a9178d1"},
    {file = "mypy-0.790-cp36-cp36m-manylinux1_x86_64.whl", hash = "sha256:0d34d6b122597d48a36d6c59e35341f410d4abfa771d96d04ae2c468dd201abc"},
    {file = "mypy-0.790-cp36-cp36m-win_amd64.whl", hash = "sha256:72060bf64f290fb629bd4a67c707a66fd88ca26e413a91384b18db3876e57ed7"},
    {file = "mypy-0.790-cp37-cp37m-macosx_10_9_x86_64.whl", hash = "sha256:eea260feb1830a627fb526d22fbb426b750d9f5a47b624e8d5e7e004359b219c"},
    {file = "mypy-0.790-cp37-cp37m-manylinux1_x86_64.whl", hash = "sha256:c614194e01c85bb2e551c421397e49afb2872c88b5830e3554f0519f9fb1c178"},
    {file = "mypy-0.790-cp37-cp37m-win_amd64.whl", hash = "sha256:0a0d102247c16ce93c97066443d11e2d36e6cc2a32d8ccc1f705268970479324"},
    {file = "mypy-0.790-cp38-cp38-macosx_10_9_x86_64.whl", hash = "sha256:cf4e7bf7f1214826cf7333627cb2547c0db7e3078723227820d0a2490f117a01"},
    {file = "mypy-0.790-cp38-cp38-manylinux1_x86_64.whl", hash = "sha256:af4e9ff1834e565f1baa74ccf7ae2564ae38c8df2a85b057af1dbbc958eb6666"},
    {file = "mypy-0.790-cp38-cp38-win_amd64.whl", hash = "sha256:da56dedcd7cd502ccd3c5dddc656cb36113dd793ad466e894574125945653cea"},
    {file = "mypy-0.790-py3-none-any.whl", hash = "sha256:2842d4fbd1b12ab422346376aad03ff5d0805b706102e475e962370f874a5122"},
    {file = "mypy-0.790.tar.gz", hash = "sha256:2b21ba45ad9ef2e2eb88ce4aeadd0112d0f5026418324176fd494a6824b74975"},
]
mypy-extensions = [
    {file = "mypy_extensions-0.4.3-py2.py3-none-any.whl", hash = "sha256:090fedd75945a69ae91ce1303b5824f428daf5a028d2f6ab8a299250a846f15d"},
    {file = "mypy_extensions-0.4.3.tar.gz", hash = "sha256:2d82818f5bb3e369420cb3c4060a7970edba416647068eb4c5343488a6c604a8"},
]
nbclient = [
    {file = "nbclient-0.5.3-py3-none-any.whl", hash = "sha256:e79437364a2376892b3f46bedbf9b444e5396cfb1bc366a472c37b48e9551500"},
    {file = "nbclient-0.5.3.tar.gz", hash = "sha256:db17271330c68c8c88d46d72349e24c147bb6f34ec82d8481a8f025c4d26589c"},
]
nbconvert = [
    {file = "nbconvert-6.0.7-py3-none-any.whl", hash = "sha256:39e9f977920b203baea0be67eea59f7b37a761caa542abe80f5897ce3cf6311d"},
    {file = "nbconvert-6.0.7.tar.gz", hash = "sha256:cbbc13a86dfbd4d1b5dee106539de0795b4db156c894c2c5dc382062bbc29002"},
]
nbformat = [
    {file = "nbformat-5.1.3-py3-none-any.whl", hash = "sha256:eb8447edd7127d043361bc17f2f5a807626bc8e878c7709a1c647abda28a9171"},
    {file = "nbformat-5.1.3.tar.gz", hash = "sha256:b516788ad70771c6250977c1374fcca6edebe6126fd2adb5a69aa5c2356fd1c8"},
]
nest-asyncio = [
    {file = "nest_asyncio-1.5.1-py3-none-any.whl", hash = "sha256:76d6e972265063fe92a90b9cc4fb82616e07d586b346ed9d2c89a4187acea39c"},
    {file = "nest_asyncio-1.5.1.tar.gz", hash = "sha256:afc5a1c515210a23c461932765691ad39e8eba6551c055ac8d5546e69250d0aa"},
]
nltk = [
    {file = "nltk-3.6.1-py3-none-any.whl", hash = "sha256:1235660f52ab10fda34d5277096724747f767b2903e1c0c4e14bde013552c9ba"},
    {file = "nltk-3.6.1.zip", hash = "sha256:cbc2ed576998fcf7cd181eeb3ca029e5f0025b264074b4beb57ce780673f8b86"},
]
notebook = [
    {file = "notebook-6.3.0-py3-none-any.whl", hash = "sha256:cb271af1e8134e3d6fc6d458bdc79c40cbfc84c1eb036a493f216d58f0880e92"},
    {file = "notebook-6.3.0.tar.gz", hash = "sha256:cbc9398d6c81473e9cdb891d2cae9c0d3718fca289dda6d26df5cb660fcadc7d"},
]
packaging = [
    {file = "packaging-20.9-py2.py3-none-any.whl", hash = "sha256:67714da7f7bc052e064859c05c595155bd1ee9f69f76557e21f051443c20947a"},
    {file = "packaging-20.9.tar.gz", hash = "sha256:5b327ac1320dc863dca72f4514ecc086f31186744b84a230374cc1fd776feae5"},
]
pandocfilters = [
    {file = "pandocfilters-1.4.3.tar.gz", hash = "sha256:bc63fbb50534b4b1f8ebe1860889289e8af94a23bff7445259592df25a3906eb"},
]
parso = [
    {file = "parso-0.8.2-py2.py3-none-any.whl", hash = "sha256:a8c4922db71e4fdb90e0d0bc6e50f9b273d3397925e5e60a717e719201778d22"},
    {file = "parso-0.8.2.tar.gz", hash = "sha256:12b83492c6239ce32ff5eed6d3639d6a536170723c6f3f1506869f1ace413398"},
]
pathspec = [
    {file = "pathspec-0.8.1-py2.py3-none-any.whl", hash = "sha256:aa0cb481c4041bf52ffa7b0d8fa6cd3e88a2ca4879c533c9153882ee2556790d"},
    {file = "pathspec-0.8.1.tar.gz", hash = "sha256:86379d6b86d75816baba717e64b1a3a3469deb93bb76d613c9ce79edc5cb68fd"},
]
pbr = [
    {file = "pbr-5.5.1-py2.py3-none-any.whl", hash = "sha256:b236cde0ac9a6aedd5e3c34517b423cd4fd97ef723849da6b0d2231142d89c00"},
    {file = "pbr-5.5.1.tar.gz", hash = "sha256:5fad80b613c402d5b7df7bd84812548b2a61e9977387a80a5fc5c396492b13c9"},
]
pexpect = [
    {file = "pexpect-4.8.0-py2.py3-none-any.whl", hash = "sha256:0b48a55dcb3c05f3329815901ea4fc1537514d6ba867a152b581d69ae3710937"},
    {file = "pexpect-4.8.0.tar.gz", hash = "sha256:fc65a43959d153d0114afe13997d439c22823a27cefceb5ff35c2178c6784c0c"},
]
pickleshare = [
    {file = "pickleshare-0.7.5-py2.py3-none-any.whl", hash = "sha256:9649af414d74d4df115d5d718f82acb59c9d418196b7b4290ed47a12ce62df56"},
    {file = "pickleshare-0.7.5.tar.gz", hash = "sha256:87683d47965c1da65cdacaf31c8441d12b8044cdec9aca500cd78fc2c683afca"},
]
pkginfo = [
    {file = "pkginfo-1.7.0-py2.py3-none-any.whl", hash = "sha256:9fdbea6495622e022cc72c2e5e1b735218e4ffb2a2a69cde2694a6c1f16afb75"},
    {file = "pkginfo-1.7.0.tar.gz", hash = "sha256:029a70cb45c6171c329dfc890cde0879f8c52d6f3922794796e06f577bb03db4"},
]
pluggy = [
    {file = "pluggy-0.13.1-py2.py3-none-any.whl", hash = "sha256:966c145cd83c96502c3c3868f50408687b38434af77734af1e9ca461a4081d2d"},
    {file = "pluggy-0.13.1.tar.gz", hash = "sha256:15b2acde666561e1298d71b523007ed7364de07029219b604cf808bfa1c765b0"},
]
prometheus-client = [
    {file = "prometheus_client-0.10.1-py2.py3-none-any.whl", hash = "sha256:030e4f9df5f53db2292eec37c6255957eb76168c6f974e4176c711cf91ed34aa"},
    {file = "prometheus_client-0.10.1.tar.gz", hash = "sha256:b6c5a9643e3545bcbfd9451766cbaa5d9c67e7303c7bc32c750b6fa70ecb107d"},
]
prompt-toolkit = [
    {file = "prompt_toolkit-3.0.18-py3-none-any.whl", hash = "sha256:bf00f22079f5fadc949f42ae8ff7f05702826a97059ffcc6281036ad40ac6f04"},
    {file = "prompt_toolkit-3.0.18.tar.gz", hash = "sha256:e1b4f11b9336a28fa11810bc623c357420f69dfdb6d2dac41ca2c21a55c033bc"},
]
ptyprocess = [
    {file = "ptyprocess-0.7.0-py2.py3-none-any.whl", hash = "sha256:4b41f3967fce3af57cc7e94b888626c18bf37a083e3651ca8feeb66d492fef35"},
    {file = "ptyprocess-0.7.0.tar.gz", hash = "sha256:5c5d0a3b48ceee0b48485e0c26037c0acd7d29765ca3fbb5cb3831d347423220"},
]
py = [
    {file = "py-1.10.0-py2.py3-none-any.whl", hash = "sha256:3b80836aa6d1feeaa108e046da6423ab8f6ceda6468545ae8d02d9d58d18818a"},
    {file = "py-1.10.0.tar.gz", hash = "sha256:21b81bda15b66ef5e1a777a21c4dcd9c20ad3efd0b3f817e7a809035269e1bd3"},
]
pycodestyle = [
    {file = "pycodestyle-2.7.0-py2.py3-none-any.whl", hash = "sha256:514f76d918fcc0b55c6680472f0a37970994e07bbb80725808c17089be302068"},
    {file = "pycodestyle-2.7.0.tar.gz", hash = "sha256:c389c1d06bf7904078ca03399a4816f974a1d590090fecea0c63ec26ebaf1cef"},
]
pycparser = [
    {file = "pycparser-2.20-py2.py3-none-any.whl", hash = "sha256:7582ad22678f0fcd81102833f60ef8d0e57288b6b5fb00323d101be910e35705"},
    {file = "pycparser-2.20.tar.gz", hash = "sha256:2d475327684562c3a96cc71adf7dc8c4f0565175cf86b6d7a404ff4c771f15f0"},
]
pydocstyle = [
    {file = "pydocstyle-6.0.0-py3-none-any.whl", hash = "sha256:d4449cf16d7e6709f63192146706933c7a334af7c0f083904799ccb851c50f6d"},
    {file = "pydocstyle-6.0.0.tar.gz", hash = "sha256:164befb520d851dbcf0e029681b91f4f599c62c5cd8933fd54b1bfbd50e89e1f"},
]
pyflakes = [
    {file = "pyflakes-2.3.1-py2.py3-none-any.whl", hash = "sha256:7893783d01b8a89811dd72d7dfd4d84ff098e5eed95cfa8905b22bbffe52efc3"},
    {file = "pyflakes-2.3.1.tar.gz", hash = "sha256:f5bc8ecabc05bb9d291eb5203d6810b49040f6ff446a756326104746cc00c1db"},
]
pygments = [
    {file = "Pygments-2.8.1-py3-none-any.whl", hash = "sha256:534ef71d539ae97d4c3a4cf7d6f110f214b0e687e92f9cb9d2a3b0d3101289c8"},
    {file = "Pygments-2.8.1.tar.gz", hash = "sha256:2656e1a6edcdabf4275f9a3640db59fd5de107d88e8663c5d4e9a0fa62f77f94"},
]
pylint = [
    {file = "pylint-2.7.4-py3-none-any.whl", hash = "sha256:209d712ec870a0182df034ae19f347e725c1e615b2269519ab58a35b3fcbbe7a"},
    {file = "pylint-2.7.4.tar.gz", hash = "sha256:bd38914c7731cdc518634a8d3c5585951302b6e2b6de60fbb3f7a0220e21eeee"},
]
pymdown-extensions = [
    {file = "pymdown-extensions-8.1.1.tar.gz", hash = "sha256:632371fa3bf1b21a0e3f4063010da59b41db049f261f4c0b0872069a9b6d1735"},
    {file = "pymdown_extensions-8.1.1-py3-none-any.whl", hash = "sha256:478b2c04513fbb2db61688d5f6e9030a92fb9be14f1f383535c43f7be9dff95b"},
]
pyparsing = [
    {file = "pyparsing-2.4.7-py2.py3-none-any.whl", hash = "sha256:ef9d7589ef3c200abe66653d3f1ab1033c3c419ae9b9bdb1240a85b024efc88b"},
    {file = "pyparsing-2.4.7.tar.gz", hash = "sha256:c203ec8783bf771a155b207279b9bccb8dea02d8f0c9e5f8ead507bc3246ecc1"},
]
pyrsistent = [
    {file = "pyrsistent-0.17.3.tar.gz", hash = "sha256:2e636185d9eb976a18a8a8e96efce62f2905fea90041958d8cc2a189756ebf3e"},
]
pytest = [
    {file = "pytest-6.2.3-py3-none-any.whl", hash = "sha256:6ad9c7bdf517a808242b998ac20063c41532a570d088d77eec1ee12b0b5574bc"},
    {file = "pytest-6.2.3.tar.gz", hash = "sha256:671238a46e4df0f3498d1c3270e5deb9b32d25134c99b7d75370a68cfbe9b634"},
]
pytest-cov = [
    {file = "pytest-cov-2.11.1.tar.gz", hash = "sha256:359952d9d39b9f822d9d29324483e7ba04a3a17dd7d05aa6beb7ea01e359e5f7"},
    {file = "pytest_cov-2.11.1-py2.py3-none-any.whl", hash = "sha256:bdb9fdb0b85a7cc825269a4c56b48ccaa5c7e365054b6038772c32ddcdc969da"},
]
pytest-randomly = [
    {file = "pytest-randomly-3.7.0.tar.gz", hash = "sha256:89a4f98aed1753c447a3927b66571a796e53cdecbf671e7318f6c57d79c7f6a3"},
    {file = "pytest_randomly-3.7.0-py3-none-any.whl", hash = "sha256:cd68c1da7d152509f59fec725f5314437727937fad31a50028693269c9261d90"},
]
python-dateutil = [
    {file = "python-dateutil-2.8.1.tar.gz", hash = "sha256:73ebfe9dbf22e832286dafa60473e4cd239f8592f699aa5adaf10050e6e1823c"},
    {file = "python_dateutil-2.8.1-py2.py3-none-any.whl", hash = "sha256:75bb3f31ea686f1197762692a9ee6a7550b59fc6ca3a1f4b5d7e32fb98e2da2a"},
]
pywin32 = [
    {file = "pywin32-300-cp35-cp35m-win32.whl", hash = "sha256:1c204a81daed2089e55d11eefa4826c05e604d27fe2be40b6bf8db7b6a39da63"},
    {file = "pywin32-300-cp35-cp35m-win_amd64.whl", hash = "sha256:350c5644775736351b77ba68da09a39c760d75d2467ecec37bd3c36a94fbed64"},
    {file = "pywin32-300-cp36-cp36m-win32.whl", hash = "sha256:a3b4c48c852d4107e8a8ec980b76c94ce596ea66d60f7a697582ea9dce7e0db7"},
    {file = "pywin32-300-cp36-cp36m-win_amd64.whl", hash = "sha256:27a30b887afbf05a9cbb05e3ffd43104a9b71ce292f64a635389dbad0ed1cd85"},
    {file = "pywin32-300-cp37-cp37m-win32.whl", hash = "sha256:d7e8c7efc221f10d6400c19c32a031add1c4a58733298c09216f57b4fde110dc"},
    {file = "pywin32-300-cp37-cp37m-win_amd64.whl", hash = "sha256:8151e4d7a19262d6694162d6da85d99a16f8b908949797fd99c83a0bfaf5807d"},
    {file = "pywin32-300-cp38-cp38-win32.whl", hash = "sha256:fbb3b1b0fbd0b4fc2a3d1d81fe0783e30062c1abed1d17c32b7879d55858cfae"},
    {file = "pywin32-300-cp38-cp38-win_amd64.whl", hash = "sha256:60a8fa361091b2eea27f15718f8eb7f9297e8d51b54dbc4f55f3d238093d5190"},
    {file = "pywin32-300-cp39-cp39-win32.whl", hash = "sha256:638b68eea5cfc8def537e43e9554747f8dee786b090e47ead94bfdafdb0f2f50"},
    {file = "pywin32-300-cp39-cp39-win_amd64.whl", hash = "sha256:b1609ce9bd5c411b81f941b246d683d6508992093203d4eb7f278f4ed1085c3f"},
]
pywin32-ctypes = [
    {file = "pywin32-ctypes-0.2.0.tar.gz", hash = "sha256:24ffc3b341d457d48e8922352130cf2644024a4ff09762a2261fd34c36ee5942"},
    {file = "pywin32_ctypes-0.2.0-py2.py3-none-any.whl", hash = "sha256:9dc2d991b3479cc2df15930958b674a48a227d5361d413827a4cfd0b5876fc98"},
]
pywinpty = [
    {file = "pywinpty-0.5.7-cp27-cp27m-win32.whl", hash = "sha256:b358cb552c0f6baf790de375fab96524a0498c9df83489b8c23f7f08795e966b"},
    {file = "pywinpty-0.5.7-cp27-cp27m-win_amd64.whl", hash = "sha256:1e525a4de05e72016a7af27836d512db67d06a015aeaf2fa0180f8e6a039b3c2"},
    {file = "pywinpty-0.5.7-cp35-cp35m-win32.whl", hash = "sha256:2740eeeb59297593a0d3f762269b01d0285c1b829d6827445fcd348fb47f7e70"},
    {file = "pywinpty-0.5.7-cp35-cp35m-win_amd64.whl", hash = "sha256:33df97f79843b2b8b8bc5c7aaf54adec08cc1bae94ee99dfb1a93c7a67704d95"},
    {file = "pywinpty-0.5.7-cp36-cp36m-win32.whl", hash = "sha256:e854211df55d107f0edfda8a80b39dfc87015bef52a8fe6594eb379240d81df2"},
    {file = "pywinpty-0.5.7-cp36-cp36m-win_amd64.whl", hash = "sha256:dbd838de92de1d4ebf0dce9d4d5e4fc38d0b7b1de837947a18b57a882f219139"},
    {file = "pywinpty-0.5.7-cp37-cp37m-win32.whl", hash = "sha256:5fb2c6c6819491b216f78acc2c521b9df21e0f53b9a399d58a5c151a3c4e2a2d"},
    {file = "pywinpty-0.5.7-cp37-cp37m-win_amd64.whl", hash = "sha256:dd22c8efacf600730abe4a46c1388355ce0d4ab75dc79b15d23a7bd87bf05b48"},
    {file = "pywinpty-0.5.7-cp38-cp38-win_amd64.whl", hash = "sha256:8fc5019ff3efb4f13708bd3b5ad327589c1a554cb516d792527361525a7cb78c"},
    {file = "pywinpty-0.5.7.tar.gz", hash = "sha256:2d7e9c881638a72ffdca3f5417dd1563b60f603e1b43e5895674c2a1b01f95a0"},
]
pyyaml = [
    {file = "PyYAML-5.4.1-cp27-cp27m-macosx_10_9_x86_64.whl", hash = "sha256:3b2b1824fe7112845700f815ff6a489360226a5609b96ec2190a45e62a9fc922"},
    {file = "PyYAML-5.4.1-cp27-cp27m-win32.whl", hash = "sha256:129def1b7c1bf22faffd67b8f3724645203b79d8f4cc81f674654d9902cb4393"},
    {file = "PyYAML-5.4.1-cp27-cp27m-win_amd64.whl", hash = "sha256:4465124ef1b18d9ace298060f4eccc64b0850899ac4ac53294547536533800c8"},
    {file = "PyYAML-5.4.1-cp27-cp27mu-manylinux1_x86_64.whl", hash = "sha256:bb4191dfc9306777bc594117aee052446b3fa88737cd13b7188d0e7aa8162185"},
    {file = "PyYAML-5.4.1-cp36-cp36m-macosx_10_9_x86_64.whl", hash = "sha256:6c78645d400265a062508ae399b60b8c167bf003db364ecb26dcab2bda048253"},
    {file = "PyYAML-5.4.1-cp36-cp36m-manylinux1_x86_64.whl", hash = "sha256:4e0583d24c881e14342eaf4ec5fbc97f934b999a6828693a99157fde912540cc"},
    {file = "PyYAML-5.4.1-cp36-cp36m-manylinux2014_aarch64.whl", hash = "sha256:72a01f726a9c7851ca9bfad6fd09ca4e090a023c00945ea05ba1638c09dc3347"},
    {file = "PyYAML-5.4.1-cp36-cp36m-manylinux2014_s390x.whl", hash = "sha256:895f61ef02e8fed38159bb70f7e100e00f471eae2bc838cd0f4ebb21e28f8541"},
    {file = "PyYAML-5.4.1-cp36-cp36m-win32.whl", hash = "sha256:3bd0e463264cf257d1ffd2e40223b197271046d09dadf73a0fe82b9c1fc385a5"},
    {file = "PyYAML-5.4.1-cp36-cp36m-win_amd64.whl", hash = "sha256:e4fac90784481d221a8e4b1162afa7c47ed953be40d31ab4629ae917510051df"},
    {file = "PyYAML-5.4.1-cp37-cp37m-macosx_10_9_x86_64.whl", hash = "sha256:5accb17103e43963b80e6f837831f38d314a0495500067cb25afab2e8d7a4018"},
    {file = "PyYAML-5.4.1-cp37-cp37m-manylinux1_x86_64.whl", hash = "sha256:e1d4970ea66be07ae37a3c2e48b5ec63f7ba6804bdddfdbd3cfd954d25a82e63"},
    {file = "PyYAML-5.4.1-cp37-cp37m-manylinux2014_aarch64.whl", hash = "sha256:cb333c16912324fd5f769fff6bc5de372e9e7a202247b48870bc251ed40239aa"},
    {file = "PyYAML-5.4.1-cp37-cp37m-manylinux2014_s390x.whl", hash = "sha256:fe69978f3f768926cfa37b867e3843918e012cf83f680806599ddce33c2c68b0"},
    {file = "PyYAML-5.4.1-cp37-cp37m-win32.whl", hash = "sha256:dd5de0646207f053eb0d6c74ae45ba98c3395a571a2891858e87df7c9b9bd51b"},
    {file = "PyYAML-5.4.1-cp37-cp37m-win_amd64.whl", hash = "sha256:08682f6b72c722394747bddaf0aa62277e02557c0fd1c42cb853016a38f8dedf"},
    {file = "PyYAML-5.4.1-cp38-cp38-macosx_10_9_x86_64.whl", hash = "sha256:d2d9808ea7b4af864f35ea216be506ecec180628aced0704e34aca0b040ffe46"},
    {file = "PyYAML-5.4.1-cp38-cp38-manylinux1_x86_64.whl", hash = "sha256:8c1be557ee92a20f184922c7b6424e8ab6691788e6d86137c5d93c1a6ec1b8fb"},
    {file = "PyYAML-5.4.1-cp38-cp38-manylinux2014_aarch64.whl", hash = "sha256:fd7f6999a8070df521b6384004ef42833b9bd62cfee11a09bda1079b4b704247"},
    {file = "PyYAML-5.4.1-cp38-cp38-manylinux2014_s390x.whl", hash = "sha256:bfb51918d4ff3d77c1c856a9699f8492c612cde32fd3bcd344af9be34999bfdc"},
    {file = "PyYAML-5.4.1-cp38-cp38-win32.whl", hash = "sha256:fa5ae20527d8e831e8230cbffd9f8fe952815b2b7dae6ffec25318803a7528fc"},
    {file = "PyYAML-5.4.1-cp38-cp38-win_amd64.whl", hash = "sha256:0f5f5786c0e09baddcd8b4b45f20a7b5d61a7e7e99846e3c799b05c7c53fa696"},
    {file = "PyYAML-5.4.1-cp39-cp39-macosx_10_9_x86_64.whl", hash = "sha256:294db365efa064d00b8d1ef65d8ea2c3426ac366c0c4368d930bf1c5fb497f77"},
    {file = "PyYAML-5.4.1-cp39-cp39-manylinux1_x86_64.whl", hash = "sha256:74c1485f7707cf707a7aef42ef6322b8f97921bd89be2ab6317fd782c2d53183"},
    {file = "PyYAML-5.4.1-cp39-cp39-manylinux2014_aarch64.whl", hash = "sha256:d483ad4e639292c90170eb6f7783ad19490e7a8defb3e46f97dfe4bacae89122"},
    {file = "PyYAML-5.4.1-cp39-cp39-manylinux2014_s390x.whl", hash = "sha256:fdc842473cd33f45ff6bce46aea678a54e3d21f1b61a7750ce3c498eedfe25d6"},
    {file = "PyYAML-5.4.1-cp39-cp39-win32.whl", hash = "sha256:49d4cdd9065b9b6e206d0595fee27a96b5dd22618e7520c33204a4a3239d5b10"},
    {file = "PyYAML-5.4.1-cp39-cp39-win_amd64.whl", hash = "sha256:c20cfa2d49991c8b4147af39859b167664f2ad4561704ee74c1de03318e898db"},
    {file = "PyYAML-5.4.1.tar.gz", hash = "sha256:607774cbba28732bfa802b54baa7484215f530991055bb562efbed5b2f20a45e"},
]
pyzmq = [
    {file = "pyzmq-22.0.3-cp36-cp36m-macosx_10_9_x86_64.whl", hash = "sha256:c0cde362075ee8f3d2b0353b283e203c2200243b5a15d5c5c03b78112a17e7d4"},
    {file = "pyzmq-22.0.3-cp36-cp36m-manylinux1_i686.whl", hash = "sha256:ff1ea14075bbddd6f29bf6beb8a46d0db779bcec6b9820909584081ec119f8fd"},
    {file = "pyzmq-22.0.3-cp36-cp36m-manylinux1_x86_64.whl", hash = "sha256:26380487eae4034d6c2a3fb8d0f2dff6dd0d9dd711894e8d25aa2d1938950a33"},
    {file = "pyzmq-22.0.3-cp36-cp36m-manylinux2014_aarch64.whl", hash = "sha256:3e29f9cf85a40d521d048b55c63f59d6c772ac1c4bf51cdfc23b62a62e377c33"},
    {file = "pyzmq-22.0.3-cp36-cp36m-win32.whl", hash = "sha256:4f34a173f813b38b83f058e267e30465ed64b22cd0cf6bad21148d3fa718f9bb"},
    {file = "pyzmq-22.0.3-cp36-cp36m-win_amd64.whl", hash = "sha256:30df70f81fe210506aa354d7fd486a39b87d9f7f24c3d3f4f698ec5d96b8c084"},
    {file = "pyzmq-22.0.3-cp37-cp37m-macosx_10_9_x86_64.whl", hash = "sha256:7026f0353977431fc884abd4ac28268894bd1a780ba84bb266d470b0ec26d2ed"},
    {file = "pyzmq-22.0.3-cp37-cp37m-manylinux1_i686.whl", hash = "sha256:6d4163704201fff0f3ab0cd5d7a0ea1514ecfffd3926d62ec7e740a04d2012c7"},
    {file = "pyzmq-22.0.3-cp37-cp37m-manylinux1_x86_64.whl", hash = "sha256:763c175294d861869f18eb42901d500eda7d3fa4565f160b3b2fd2678ea0ebab"},
    {file = "pyzmq-22.0.3-cp37-cp37m-manylinux2014_aarch64.whl", hash = "sha256:61e4bb6cd60caf1abcd796c3f48395e22c5b486eeca6f3a8797975c57d94b03e"},
    {file = "pyzmq-22.0.3-cp37-cp37m-win32.whl", hash = "sha256:b25e5d339550a850f7e919fe8cb4c8eabe4c917613db48dab3df19bfb9a28969"},
    {file = "pyzmq-22.0.3-cp37-cp37m-win_amd64.whl", hash = "sha256:3ef50d74469b03725d781a2a03c57537d86847ccde587130fe35caafea8f75c6"},
    {file = "pyzmq-22.0.3-cp38-cp38-macosx_10_9_x86_64.whl", hash = "sha256:60e63577b85055e4cc43892fecd877b86695ee3ef12d5d10a3c5d6e77a7cc1a3"},
    {file = "pyzmq-22.0.3-cp38-cp38-manylinux2010_i686.whl", hash = "sha256:f5831eff6b125992ec65d973f5151c48003b6754030094723ac4c6e80a97c8c4"},
    {file = "pyzmq-22.0.3-cp38-cp38-manylinux2010_x86_64.whl", hash = "sha256:9221783dacb419604d5345d0e097bddef4459a9a95322de6c306bf1d9896559f"},
    {file = "pyzmq-22.0.3-cp38-cp38-manylinux2014_aarch64.whl", hash = "sha256:b62ea18c0458a65ccd5be90f276f7a5a3f26a6dea0066d948ce2fa896051420f"},
    {file = "pyzmq-22.0.3-cp38-cp38-win32.whl", hash = "sha256:81e7df0da456206201e226491aa1fc449da85328bf33bbeec2c03bb3a9f18324"},
    {file = "pyzmq-22.0.3-cp38-cp38-win_amd64.whl", hash = "sha256:f52070871a0fd90a99130babf21f8af192304ec1e995bec2a9533efc21ea4452"},
    {file = "pyzmq-22.0.3-cp39-cp39-macosx_10_15_universal2.whl", hash = "sha256:c5e29fe4678f97ce429f076a2a049a3d0b2660ada8f2c621e5dc9939426056dd"},
    {file = "pyzmq-22.0.3-cp39-cp39-macosx_10_9_x86_64.whl", hash = "sha256:d18ddc6741b51f3985978f2fda57ddcdae359662d7a6b395bc8ff2292fca14bd"},
    {file = "pyzmq-22.0.3-cp39-cp39-manylinux2010_i686.whl", hash = "sha256:4231943514812dfb74f44eadcf85e8dd8cf302b4d0bce450ce1357cac88dbfdc"},
    {file = "pyzmq-22.0.3-cp39-cp39-manylinux2010_x86_64.whl", hash = "sha256:23a74de4b43c05c3044aeba0d1f3970def8f916151a712a3ac1e5cd9c0bc2902"},
    {file = "pyzmq-22.0.3-cp39-cp39-manylinux2014_aarch64.whl", hash = "sha256:532af3e6dddea62d9c49062ece5add998c9823c2419da943cf95589f56737de0"},
    {file = "pyzmq-22.0.3-cp39-cp39-win32.whl", hash = "sha256:33acd2b9790818b9d00526135acf12790649d8d34b2b04d64558b469c9d86820"},
    {file = "pyzmq-22.0.3-cp39-cp39-win_amd64.whl", hash = "sha256:a558c5bc89d56d7253187dccc4e81b5bb0eac5ae9511eb4951910a1245d04622"},
    {file = "pyzmq-22.0.3-pp36-pypy36_pp73-macosx_10_9_x86_64.whl", hash = "sha256:581787c62eaa0e0db6c5413cedc393ebbadac6ddfd22e1cf9a60da23c4f1a4b2"},
    {file = "pyzmq-22.0.3-pp36-pypy36_pp73-manylinux2010_x86_64.whl", hash = "sha256:38e3dca75d81bec4f2defa14b0a65b74545812bb519a8e89c8df96bbf4639356"},
    {file = "pyzmq-22.0.3-pp36-pypy36_pp73-win32.whl", hash = "sha256:2f971431aaebe0a8b54ac018e041c2f0b949a43745444e4dadcc80d0f0ef8457"},
    {file = "pyzmq-22.0.3-pp37-pypy37_pp73-macosx_10_9_x86_64.whl", hash = "sha256:da7d4d4c778c86b60949d17531e60c54ed3726878de8a7f8a6d6e7f8cc8c3205"},
    {file = "pyzmq-22.0.3-pp37-pypy37_pp73-manylinux2010_x86_64.whl", hash = "sha256:13465c1ff969cab328bc92f7015ce3843f6e35f8871ad79d236e4fbc85dbe4cb"},
    {file = "pyzmq-22.0.3-pp37-pypy37_pp73-win32.whl", hash = "sha256:279cc9b51db48bec2db146f38e336049ac5a59e5f12fb3a8ad864e238c1c62e3"},
    {file = "pyzmq-22.0.3.tar.gz", hash = "sha256:f7f63ce127980d40f3e6a5fdb87abf17ce1a7c2bd8bf2c7560e1bbce8ab1f92d"},
]
qtconsole = [
    {file = "qtconsole-5.0.3-py3-none-any.whl", hash = "sha256:4a38053993ca2da058f76f8d75b3d8906efbf9183de516f92f222ac8e37d9614"},
    {file = "qtconsole-5.0.3.tar.gz", hash = "sha256:c091a35607d2a2432e004c4a112d241ce908086570cf68594176dd52ccaa212d"},
]
qtpy = [
    {file = "QtPy-1.9.0-py2.py3-none-any.whl", hash = "sha256:fa0b8363b363e89b2a6f49eddc162a04c0699ae95e109a6be3bb145a913190ea"},
    {file = "QtPy-1.9.0.tar.gz", hash = "sha256:2db72c44b55d0fe1407be8fba35c838ad0d6d3bb81f23007886dc1fc0f459c8d"},
]
readme-renderer = [
    {file = "readme_renderer-29.0-py2.py3-none-any.whl", hash = "sha256:63b4075c6698fcfa78e584930f07f39e05d46f3ec97f65006e430b595ca6348c"},
    {file = "readme_renderer-29.0.tar.gz", hash = "sha256:92fd5ac2bf8677f310f3303aa4bce5b9d5f9f2094ab98c29f13791d7b805a3db"},
]
regex = [
    {file = "regex-2021.4.4-cp36-cp36m-macosx_10_9_x86_64.whl", hash = "sha256:619d71c59a78b84d7f18891fe914446d07edd48dc8328c8e149cbe0929b4e000"},
    {file = "regex-2021.4.4-cp36-cp36m-manylinux1_i686.whl", hash = "sha256:47bf5bf60cf04d72bf6055ae5927a0bd9016096bf3d742fa50d9bf9f45aa0711"},
    {file = "regex-2021.4.4-cp36-cp36m-manylinux1_x86_64.whl", hash = "sha256:281d2fd05555079448537fe108d79eb031b403dac622621c78944c235f3fcf11"},
    {file = "regex-2021.4.4-cp36-cp36m-manylinux2010_i686.whl", hash = "sha256:bd28bc2e3a772acbb07787c6308e00d9626ff89e3bfcdebe87fa5afbfdedf968"},
    {file = "regex-2021.4.4-cp36-cp36m-manylinux2010_x86_64.whl", hash = "sha256:7c2a1af393fcc09e898beba5dd59196edaa3116191cc7257f9224beaed3e1aa0"},
    {file = "regex-2021.4.4-cp36-cp36m-manylinux2014_aarch64.whl", hash = "sha256:c38c71df845e2aabb7fb0b920d11a1b5ac8526005e533a8920aea97efb8ec6a4"},
    {file = "regex-2021.4.4-cp36-cp36m-manylinux2014_i686.whl", hash = "sha256:96fcd1888ab4d03adfc9303a7b3c0bd78c5412b2bfbe76db5b56d9eae004907a"},
    {file = "regex-2021.4.4-cp36-cp36m-manylinux2014_x86_64.whl", hash = "sha256:ade17eb5d643b7fead300a1641e9f45401c98eee23763e9ed66a43f92f20b4a7"},
    {file = "regex-2021.4.4-cp36-cp36m-win32.whl", hash = "sha256:e8e5b509d5c2ff12f8418006d5a90e9436766133b564db0abaec92fd27fcee29"},
    {file = "regex-2021.4.4-cp36-cp36m-win_amd64.whl", hash = "sha256:11d773d75fa650cd36f68d7ca936e3c7afaae41b863b8c387a22aaa78d3c5c79"},
    {file = "regex-2021.4.4-cp37-cp37m-macosx_10_9_x86_64.whl", hash = "sha256:d3029c340cfbb3ac0a71798100ccc13b97dddf373a4ae56b6a72cf70dfd53bc8"},
    {file = "regex-2021.4.4-cp37-cp37m-manylinux1_i686.whl", hash = "sha256:18c071c3eb09c30a264879f0d310d37fe5d3a3111662438889ae2eb6fc570c31"},
    {file = "regex-2021.4.4-cp37-cp37m-manylinux1_x86_64.whl", hash = "sha256:4c557a7b470908b1712fe27fb1ef20772b78079808c87d20a90d051660b1d69a"},
    {file = "regex-2021.4.4-cp37-cp37m-manylinux2010_i686.whl", hash = "sha256:01afaf2ec48e196ba91b37451aa353cb7eda77efe518e481707e0515025f0cd5"},
    {file = "regex-2021.4.4-cp37-cp37m-manylinux2010_x86_64.whl", hash = "sha256:3a9cd17e6e5c7eb328517969e0cb0c3d31fd329298dd0c04af99ebf42e904f82"},
    {file = "regex-2021.4.4-cp37-cp37m-manylinux2014_aarch64.whl", hash = "sha256:90f11ff637fe8798933fb29f5ae1148c978cccb0452005bf4c69e13db951e765"},
    {file = "regex-2021.4.4-cp37-cp37m-manylinux2014_i686.whl", hash = "sha256:919859aa909429fb5aa9cf8807f6045592c85ef56fdd30a9a3747e513db2536e"},
    {file = "regex-2021.4.4-cp37-cp37m-manylinux2014_x86_64.whl", hash = "sha256:339456e7d8c06dd36a22e451d58ef72cef293112b559010db3d054d5560ef439"},
    {file = "regex-2021.4.4-cp37-cp37m-win32.whl", hash = "sha256:67bdb9702427ceddc6ef3dc382455e90f785af4c13d495f9626861763ee13f9d"},
    {file = "regex-2021.4.4-cp37-cp37m-win_amd64.whl", hash = "sha256:32e65442138b7b76dd8173ffa2cf67356b7bc1768851dded39a7a13bf9223da3"},
    {file = "regex-2021.4.4-cp38-cp38-macosx_10_9_x86_64.whl", hash = "sha256:1e1c20e29358165242928c2de1482fb2cf4ea54a6a6dea2bd7a0e0d8ee321500"},
    {file = "regex-2021.4.4-cp38-cp38-manylinux1_i686.whl", hash = "sha256:314d66636c494ed9c148a42731b3834496cc9a2c4251b1661e40936814542b14"},
    {file = "regex-2021.4.4-cp38-cp38-manylinux1_x86_64.whl", hash = "sha256:6d1b01031dedf2503631d0903cb563743f397ccaf6607a5e3b19a3d76fc10480"},
    {file = "regex-2021.4.4-cp38-cp38-manylinux2010_i686.whl", hash = "sha256:741a9647fcf2e45f3a1cf0e24f5e17febf3efe8d4ba1281dcc3aa0459ef424dc"},
    {file = "regex-2021.4.4-cp38-cp38-manylinux2010_x86_64.whl", hash = "sha256:4c46e22a0933dd783467cf32b3516299fb98cfebd895817d685130cc50cd1093"},
    {file = "regex-2021.4.4-cp38-cp38-manylinux2014_aarch64.whl", hash = "sha256:e512d8ef5ad7b898cdb2d8ee1cb09a8339e4f8be706d27eaa180c2f177248a10"},
    {file = "regex-2021.4.4-cp38-cp38-manylinux2014_i686.whl", hash = "sha256:980d7be47c84979d9136328d882f67ec5e50008681d94ecc8afa8a65ed1f4a6f"},
    {file = "regex-2021.4.4-cp38-cp38-manylinux2014_x86_64.whl", hash = "sha256:ce15b6d103daff8e9fee13cf7f0add05245a05d866e73926c358e871221eae87"},
    {file = "regex-2021.4.4-cp38-cp38-win32.whl", hash = "sha256:a91aa8619b23b79bcbeb37abe286f2f408d2f2d6f29a17237afda55bb54e7aac"},
    {file = "regex-2021.4.4-cp38-cp38-win_amd64.whl", hash = "sha256:c0502c0fadef0d23b128605d69b58edb2c681c25d44574fc673b0e52dce71ee2"},
    {file = "regex-2021.4.4-cp39-cp39-macosx_10_9_x86_64.whl", hash = "sha256:598585c9f0af8374c28edd609eb291b5726d7cbce16be6a8b95aa074d252ee17"},
    {file = "regex-2021.4.4-cp39-cp39-manylinux1_i686.whl", hash = "sha256:ee54ff27bf0afaf4c3b3a62bcd016c12c3fdb4ec4f413391a90bd38bc3624605"},
    {file = "regex-2021.4.4-cp39-cp39-manylinux1_x86_64.whl", hash = "sha256:7d9884d86dd4dd489e981d94a65cd30d6f07203d90e98f6f657f05170f6324c9"},
    {file = "regex-2021.4.4-cp39-cp39-manylinux2010_i686.whl", hash = "sha256:bf5824bfac591ddb2c1f0a5f4ab72da28994548c708d2191e3b87dd207eb3ad7"},
    {file = "regex-2021.4.4-cp39-cp39-manylinux2010_x86_64.whl", hash = "sha256:563085e55b0d4fb8f746f6a335893bda5c2cef43b2f0258fe1020ab1dd874df8"},
    {file = "regex-2021.4.4-cp39-cp39-manylinux2014_aarch64.whl", hash = "sha256:b9c3db21af35e3b3c05764461b262d6f05bbca08a71a7849fd79d47ba7bc33ed"},
    {file = "regex-2021.4.4-cp39-cp39-manylinux2014_i686.whl", hash = "sha256:3916d08be28a1149fb97f7728fca1f7c15d309a9f9682d89d79db75d5e52091c"},
    {file = "regex-2021.4.4-cp39-cp39-manylinux2014_x86_64.whl", hash = "sha256:fd45ff9293d9274c5008a2054ecef86a9bfe819a67c7be1afb65e69b405b3042"},
    {file = "regex-2021.4.4-cp39-cp39-win32.whl", hash = "sha256:fa4537fb4a98fe8fde99626e4681cc644bdcf2a795038533f9f711513a862ae6"},
    {file = "regex-2021.4.4-cp39-cp39-win_amd64.whl", hash = "sha256:97f29f57d5b84e73fbaf99ab3e26134e6687348e95ef6b48cfd2c06807005a07"},
    {file = "regex-2021.4.4.tar.gz", hash = "sha256:52ba3d3f9b942c49d7e4bc105bb28551c44065f139a65062ab7912bef10c9afb"},
]
requests = [
    {file = "requests-2.25.1-py2.py3-none-any.whl", hash = "sha256:c210084e36a42ae6b9219e00e48287def368a26d03a048ddad7bfee44f75871e"},
    {file = "requests-2.25.1.tar.gz", hash = "sha256:27973dd4a904a4f13b263a19c866c13b92a39ed1c964655f025f3f8d3d75b804"},
]
requests-toolbelt = [
    {file = "requests-toolbelt-0.9.1.tar.gz", hash = "sha256:968089d4584ad4ad7c171454f0a5c6dac23971e9472521ea3b6d49d610aa6fc0"},
    {file = "requests_toolbelt-0.9.1-py2.py3-none-any.whl", hash = "sha256:380606e1d10dc85c3bd47bf5a6095f815ec007be7a8b69c878507068df059e6f"},
]
rfc3986 = [
    {file = "rfc3986-1.4.0-py2.py3-none-any.whl", hash = "sha256:af9147e9aceda37c91a05f4deb128d4b4b49d6b199775fd2d2927768abdc8f50"},
    {file = "rfc3986-1.4.0.tar.gz", hash = "sha256:112398da31a3344dc25dbf477d8df6cb34f9278a94fee2625d89e4514be8bb9d"},
]
safety = [
    {file = "safety-1.10.3-py2.py3-none-any.whl", hash = "sha256:5f802ad5df5614f9622d8d71fedec2757099705c2356f862847c58c6dfe13e84"},
    {file = "safety-1.10.3.tar.gz", hash = "sha256:30e394d02a20ac49b7f65292d19d38fa927a8f9582cdfd3ad1adbbc66c641ad5"},
]
secretstorage = [
    {file = "SecretStorage-3.3.1-py3-none-any.whl", hash = "sha256:422d82c36172d88d6a0ed5afdec956514b189ddbfb72fefab0c8a1cee4eaf71f"},
    {file = "SecretStorage-3.3.1.tar.gz", hash = "sha256:fd666c51a6bf200643495a04abb261f83229dcb6fd8472ec393df7ffc8b6f195"},
]
send2trash = [
    {file = "Send2Trash-1.5.0-py3-none-any.whl", hash = "sha256:f1691922577b6fa12821234aeb57599d887c4900b9ca537948d2dac34aea888b"},
    {file = "Send2Trash-1.5.0.tar.gz", hash = "sha256:60001cc07d707fe247c94f74ca6ac0d3255aabcb930529690897ca2a39db28b2"},
]
six = [
    {file = "six-1.15.0-py2.py3-none-any.whl", hash = "sha256:8b74bedcbbbaca38ff6d7491d76f2b06b3592611af620f8426e82dddb04a5ced"},
    {file = "six-1.15.0.tar.gz", hash = "sha256:30639c035cdb23534cd4aa2dd52c3bf48f06e5f4a941509c8bafd8ce11080259"},
]
smmap = [
    {file = "smmap-4.0.0-py2.py3-none-any.whl", hash = "sha256:a9a7479e4c572e2e775c404dcd3080c8dc49f39918c2cf74913d30c4c478e3c2"},
    {file = "smmap-4.0.0.tar.gz", hash = "sha256:7e65386bd122d45405ddf795637b7f7d2b532e7e401d46bbe3fb49b9986d5182"},
]
snowballstemmer = [
    {file = "snowballstemmer-2.1.0-py2.py3-none-any.whl", hash = "sha256:b51b447bea85f9968c13b650126a888aabd4cb4463fca868ec596826325dedc2"},
    {file = "snowballstemmer-2.1.0.tar.gz", hash = "sha256:e997baa4f2e9139951b6f4c631bad912dfd3c792467e2f03d7239464af90e914"},
]
sortedcontainers = [
    {file = "sortedcontainers-2.3.0-py2.py3-none-any.whl", hash = "sha256:37257a32add0a3ee490bb170b599e93095eed89a55da91fa9f48753ea12fd73f"},
    {file = "sortedcontainers-2.3.0.tar.gz", hash = "sha256:59cc937650cf60d677c16775597c89a960658a09cf7c1a668f86e1e4464b10a1"},
]
stevedore = [
    {file = "stevedore-3.3.0-py3-none-any.whl", hash = "sha256:50d7b78fbaf0d04cd62411188fa7eedcb03eb7f4c4b37005615ceebe582aa82a"},
    {file = "stevedore-3.3.0.tar.gz", hash = "sha256:3a5bbd0652bf552748871eaa73a4a8dc2899786bc497a2aa1fcb4dcdb0debeee"},
]
terminado = [
    {file = "terminado-0.9.4-py3-none-any.whl", hash = "sha256:daed77f9fad7b32558fa84b226a76f45a02242c20813502f36c4e1ade6d8f1ad"},
    {file = "terminado-0.9.4.tar.gz", hash = "sha256:9a7dbcfbc2778830eeb70261bf7aa9d98a3eac8631a3afe3febeb57c12f798be"},
]
testfixtures = [
    {file = "testfixtures-6.17.1-py2.py3-none-any.whl", hash = "sha256:9ed31e83f59619e2fa17df053b241e16e0608f4580f7b5a9333a0c9bdcc99137"},
    {file = "testfixtures-6.17.1.tar.gz", hash = "sha256:5ec3a0dd6f71cc4c304fbc024a10cc293d3e0b852c868014b9f233203e149bda"},
]
testpath = [
    {file = "testpath-0.4.4-py2.py3-none-any.whl", hash = "sha256:bfcf9411ef4bf3db7579063e0546938b1edda3d69f4e1fb8756991f5951f85d4"},
    {file = "testpath-0.4.4.tar.gz", hash = "sha256:60e0a3261c149755f4399a1fff7d37523179a70fdc3abdf78de9fc2604aeec7e"},
]
toml = [
    {file = "toml-0.10.2-py2.py3-none-any.whl", hash = "sha256:806143ae5bfb6a3c6e736a764057db0e6a0e05e338b5630894a5f779cabb4f9b"},
    {file = "toml-0.10.2.tar.gz", hash = "sha256:b3bda1d108d5dd99f4a20d24d9c348e91c4db7ab1b749200bded2f839ccbe68f"},
]
tornado = [
    {file = "tornado-6.1-cp35-cp35m-macosx_10_9_x86_64.whl", hash = "sha256:d371e811d6b156d82aa5f9a4e08b58debf97c302a35714f6f45e35139c332e32"},
    {file = "tornado-6.1-cp35-cp35m-manylinux1_i686.whl", hash = "sha256:0d321a39c36e5f2c4ff12b4ed58d41390460f798422c4504e09eb5678e09998c"},
    {file = "tornado-6.1-cp35-cp35m-manylinux1_x86_64.whl", hash = "sha256:9de9e5188a782be6b1ce866e8a51bc76a0fbaa0e16613823fc38e4fc2556ad05"},
    {file = "tornado-6.1-cp35-cp35m-manylinux2010_i686.whl", hash = "sha256:61b32d06ae8a036a6607805e6720ef00a3c98207038444ba7fd3d169cd998910"},
    {file = "tornado-6.1-cp35-cp35m-manylinux2010_x86_64.whl", hash = "sha256:3e63498f680547ed24d2c71e6497f24bca791aca2fe116dbc2bd0ac7f191691b"},
    {file = "tornado-6.1-cp35-cp35m-manylinux2014_aarch64.whl", hash = "sha256:6c77c9937962577a6a76917845d06af6ab9197702a42e1346d8ae2e76b5e3675"},
    {file = "tornado-6.1-cp35-cp35m-win32.whl", hash = "sha256:6286efab1ed6e74b7028327365cf7346b1d777d63ab30e21a0f4d5b275fc17d5"},
    {file = "tornado-6.1-cp35-cp35m-win_amd64.whl", hash = "sha256:fa2ba70284fa42c2a5ecb35e322e68823288a4251f9ba9cc77be04ae15eada68"},
    {file = "tornado-6.1-cp36-cp36m-macosx_10_9_x86_64.whl", hash = "sha256:0a00ff4561e2929a2c37ce706cb8233b7907e0cdc22eab98888aca5dd3775feb"},
    {file = "tornado-6.1-cp36-cp36m-manylinux1_i686.whl", hash = "sha256:748290bf9112b581c525e6e6d3820621ff020ed95af6f17fedef416b27ed564c"},
    {file = "tornado-6.1-cp36-cp36m-manylinux1_x86_64.whl", hash = "sha256:e385b637ac3acaae8022e7e47dfa7b83d3620e432e3ecb9a3f7f58f150e50921"},
    {file = "tornado-6.1-cp36-cp36m-manylinux2010_i686.whl", hash = "sha256:25ad220258349a12ae87ede08a7b04aca51237721f63b1808d39bdb4b2164558"},
    {file = "tornado-6.1-cp36-cp36m-manylinux2010_x86_64.whl", hash = "sha256:65d98939f1a2e74b58839f8c4dab3b6b3c1ce84972ae712be02845e65391ac7c"},
    {file = "tornado-6.1-cp36-cp36m-manylinux2014_aarch64.whl", hash = "sha256:e519d64089b0876c7b467274468709dadf11e41d65f63bba207e04217f47c085"},
    {file = "tornado-6.1-cp36-cp36m-win32.whl", hash = "sha256:b87936fd2c317b6ee08a5741ea06b9d11a6074ef4cc42e031bc6403f82a32575"},
    {file = "tornado-6.1-cp36-cp36m-win_amd64.whl", hash = "sha256:cc0ee35043162abbf717b7df924597ade8e5395e7b66d18270116f8745ceb795"},
    {file = "tornado-6.1-cp37-cp37m-macosx_10_9_x86_64.whl", hash = "sha256:7250a3fa399f08ec9cb3f7b1b987955d17e044f1ade821b32e5f435130250d7f"},
    {file = "tornado-6.1-cp37-cp37m-manylinux1_i686.whl", hash = "sha256:ed3ad863b1b40cd1d4bd21e7498329ccaece75db5a5bf58cd3c9f130843e7102"},
    {file = "tornado-6.1-cp37-cp37m-manylinux1_x86_64.whl", hash = "sha256:dcef026f608f678c118779cd6591c8af6e9b4155c44e0d1bc0c87c036fb8c8c4"},
    {file = "tornado-6.1-cp37-cp37m-manylinux2010_i686.whl", hash = "sha256:70dec29e8ac485dbf57481baee40781c63e381bebea080991893cd297742b8fd"},
    {file = "tornado-6.1-cp37-cp37m-manylinux2010_x86_64.whl", hash = "sha256:d3f7594930c423fd9f5d1a76bee85a2c36fd8b4b16921cae7e965f22575e9c01"},
    {file = "tornado-6.1-cp37-cp37m-manylinux2014_aarch64.whl", hash = "sha256:3447475585bae2e77ecb832fc0300c3695516a47d46cefa0528181a34c5b9d3d"},
    {file = "tornado-6.1-cp37-cp37m-win32.whl", hash = "sha256:e7229e60ac41a1202444497ddde70a48d33909e484f96eb0da9baf8dc68541df"},
    {file = "tornado-6.1-cp37-cp37m-win_amd64.whl", hash = "sha256:cb5ec8eead331e3bb4ce8066cf06d2dfef1bfb1b2a73082dfe8a161301b76e37"},
    {file = "tornado-6.1-cp38-cp38-macosx_10_9_x86_64.whl", hash = "sha256:20241b3cb4f425e971cb0a8e4ffc9b0a861530ae3c52f2b0434e6c1b57e9fd95"},
    {file = "tornado-6.1-cp38-cp38-manylinux1_i686.whl", hash = "sha256:c77da1263aa361938476f04c4b6c8916001b90b2c2fdd92d8d535e1af48fba5a"},
    {file = "tornado-6.1-cp38-cp38-manylinux1_x86_64.whl", hash = "sha256:fba85b6cd9c39be262fcd23865652920832b61583de2a2ca907dbd8e8a8c81e5"},
    {file = "tornado-6.1-cp38-cp38-manylinux2010_i686.whl", hash = "sha256:1e8225a1070cd8eec59a996c43229fe8f95689cb16e552d130b9793cb570a288"},
    {file = "tornado-6.1-cp38-cp38-manylinux2010_x86_64.whl", hash = "sha256:d14d30e7f46a0476efb0deb5b61343b1526f73ebb5ed84f23dc794bdb88f9d9f"},
    {file = "tornado-6.1-cp38-cp38-manylinux2014_aarch64.whl", hash = "sha256:8f959b26f2634a091bb42241c3ed8d3cedb506e7c27b8dd5c7b9f745318ddbb6"},
    {file = "tornado-6.1-cp38-cp38-win32.whl", hash = "sha256:34ca2dac9e4d7afb0bed4677512e36a52f09caa6fded70b4e3e1c89dbd92c326"},
    {file = "tornado-6.1-cp38-cp38-win_amd64.whl", hash = "sha256:6196a5c39286cc37c024cd78834fb9345e464525d8991c21e908cc046d1cc02c"},
    {file = "tornado-6.1-cp39-cp39-macosx_10_9_x86_64.whl", hash = "sha256:f0ba29bafd8e7e22920567ce0d232c26d4d47c8b5cf4ed7b562b5db39fa199c5"},
    {file = "tornado-6.1-cp39-cp39-manylinux1_i686.whl", hash = "sha256:33892118b165401f291070100d6d09359ca74addda679b60390b09f8ef325ffe"},
    {file = "tornado-6.1-cp39-cp39-manylinux1_x86_64.whl", hash = "sha256:7da13da6f985aab7f6f28debab00c67ff9cbacd588e8477034c0652ac141feea"},
    {file = "tornado-6.1-cp39-cp39-manylinux2010_i686.whl", hash = "sha256:e0791ac58d91ac58f694d8d2957884df8e4e2f6687cdf367ef7eb7497f79eaa2"},
    {file = "tornado-6.1-cp39-cp39-manylinux2010_x86_64.whl", hash = "sha256:66324e4e1beede9ac79e60f88de548da58b1f8ab4b2f1354d8375774f997e6c0"},
    {file = "tornado-6.1-cp39-cp39-manylinux2014_aarch64.whl", hash = "sha256:a48900ecea1cbb71b8c71c620dee15b62f85f7c14189bdeee54966fbd9a0c5bd"},
    {file = "tornado-6.1-cp39-cp39-win32.whl", hash = "sha256:d3d20ea5782ba63ed13bc2b8c291a053c8d807a8fa927d941bd718468f7b950c"},
    {file = "tornado-6.1-cp39-cp39-win_amd64.whl", hash = "sha256:548430be2740e327b3fe0201abe471f314741efcb0067ec4f2d7dcfb4825f3e4"},
    {file = "tornado-6.1.tar.gz", hash = "sha256:33c6e81d7bd55b468d2e793517c909b139960b6c790a60b7991b9b6b76fb9791"},
]
tox = [
    {file = "tox-3.23.0-py2.py3-none-any.whl", hash = "sha256:e007673f3595cede9b17a7c4962389e4305d4a3682a6c5a4159a1453b4f326aa"},
    {file = "tox-3.23.0.tar.gz", hash = "sha256:05a4dbd5e4d3d8269b72b55600f0b0303e2eb47ad5c6fe76d3576f4c58d93661"},
]
tqdm = [
    {file = "tqdm-4.60.0-py2.py3-none-any.whl", hash = "sha256:daec693491c52e9498632dfbe9ccfc4882a557f5fa08982db1b4d3adbe0887c3"},
    {file = "tqdm-4.60.0.tar.gz", hash = "sha256:ebdebdb95e3477ceea267decfc0784859aa3df3e27e22d23b83e9b272bf157ae"},
]
traitlets = [
    {file = "traitlets-5.0.5-py3-none-any.whl", hash = "sha256:69ff3f9d5351f31a7ad80443c2674b7099df13cc41fc5fa6e2f6d3b0330b0426"},
    {file = "traitlets-5.0.5.tar.gz", hash = "sha256:178f4ce988f69189f7e523337a3e11d91c786ded9360174a3d9ca83e79bc5396"},
]
twine = [
    {file = "twine-3.4.1-py3-none-any.whl", hash = "sha256:16f706f2f1687d7ce30e7effceee40ed0a09b7c33b9abb5ef6434e5551565d83"},
    {file = "twine-3.4.1.tar.gz", hash = "sha256:a56c985264b991dc8a8f4234eb80c5af87fa8080d0c224ad8f2cd05a2c22e83b"},
]
typed-ast = [
    {file = "typed_ast-1.4.3-cp35-cp35m-manylinux1_i686.whl", hash = "sha256:2068531575a125b87a41802130fa7e29f26c09a2833fea68d9a40cf33902eba6"},
    {file = "typed_ast-1.4.3-cp35-cp35m-manylinux1_x86_64.whl", hash = "sha256:c907f561b1e83e93fad565bac5ba9c22d96a54e7ea0267c708bffe863cbe4075"},
    {file = "typed_ast-1.4.3-cp35-cp35m-manylinux2014_aarch64.whl", hash = "sha256:1b3ead4a96c9101bef08f9f7d1217c096f31667617b58de957f690c92378b528"},
    {file = "typed_ast-1.4.3-cp35-cp35m-win32.whl", hash = "sha256:dde816ca9dac1d9c01dd504ea5967821606f02e510438120091b84e852367428"},
    {file = "typed_ast-1.4.3-cp35-cp35m-win_amd64.whl", hash = "sha256:777a26c84bea6cd934422ac2e3b78863a37017618b6e5c08f92ef69853e765d3"},
    {file = "typed_ast-1.4.3-cp36-cp36m-macosx_10_9_x86_64.whl", hash = "sha256:f8afcf15cc511ada719a88e013cec87c11aff7b91f019295eb4530f96fe5ef2f"},
    {file = "typed_ast-1.4.3-cp36-cp36m-manylinux1_i686.whl", hash = "sha256:52b1eb8c83f178ab787f3a4283f68258525f8d70f778a2f6dd54d3b5e5fb4341"},
    {file = "typed_ast-1.4.3-cp36-cp36m-manylinux1_x86_64.whl", hash = "sha256:01ae5f73431d21eead5015997ab41afa53aa1fbe252f9da060be5dad2c730ace"},
    {file = "typed_ast-1.4.3-cp36-cp36m-manylinux2014_aarch64.whl", hash = "sha256:c190f0899e9f9f8b6b7863debfb739abcb21a5c054f911ca3596d12b8a4c4c7f"},
    {file = "typed_ast-1.4.3-cp36-cp36m-win32.whl", hash = "sha256:398e44cd480f4d2b7ee8d98385ca104e35c81525dd98c519acff1b79bdaac363"},
    {file = "typed_ast-1.4.3-cp36-cp36m-win_amd64.whl", hash = "sha256:bff6ad71c81b3bba8fa35f0f1921fb24ff4476235a6e94a26ada2e54370e6da7"},
    {file = "typed_ast-1.4.3-cp37-cp37m-macosx_10_9_x86_64.whl", hash = "sha256:0fb71b8c643187d7492c1f8352f2c15b4c4af3f6338f21681d3681b3dc31a266"},
    {file = "typed_ast-1.4.3-cp37-cp37m-manylinux1_i686.whl", hash = "sha256:760ad187b1041a154f0e4d0f6aae3e40fdb51d6de16e5c99aedadd9246450e9e"},
    {file = "typed_ast-1.4.3-cp37-cp37m-manylinux1_x86_64.whl", hash = "sha256:5feca99c17af94057417d744607b82dd0a664fd5e4ca98061480fd8b14b18d04"},
    {file = "typed_ast-1.4.3-cp37-cp37m-manylinux2014_aarch64.whl", hash = "sha256:95431a26309a21874005845c21118c83991c63ea800dd44843e42a916aec5899"},
    {file = "typed_ast-1.4.3-cp37-cp37m-win32.whl", hash = "sha256:aee0c1256be6c07bd3e1263ff920c325b59849dc95392a05f258bb9b259cf39c"},
    {file = "typed_ast-1.4.3-cp37-cp37m-win_amd64.whl", hash = "sha256:9ad2c92ec681e02baf81fdfa056fe0d818645efa9af1f1cd5fd6f1bd2bdfd805"},
    {file = "typed_ast-1.4.3-cp38-cp38-macosx_10_9_x86_64.whl", hash = "sha256:b36b4f3920103a25e1d5d024d155c504080959582b928e91cb608a65c3a49e1a"},
    {file = "typed_ast-1.4.3-cp38-cp38-manylinux1_i686.whl", hash = "sha256:067a74454df670dcaa4e59349a2e5c81e567d8d65458d480a5b3dfecec08c5ff"},
    {file = "typed_ast-1.4.3-cp38-cp38-manylinux1_x86_64.whl", hash = "sha256:7538e495704e2ccda9b234b82423a4038f324f3a10c43bc088a1636180f11a41"},
    {file = "typed_ast-1.4.3-cp38-cp38-manylinux2014_aarch64.whl", hash = "sha256:af3d4a73793725138d6b334d9d247ce7e5f084d96284ed23f22ee626a7b88e39"},
    {file = "typed_ast-1.4.3-cp38-cp38-win32.whl", hash = "sha256:f2362f3cb0f3172c42938946dbc5b7843c2a28aec307c49100c8b38764eb6927"},
    {file = "typed_ast-1.4.3-cp38-cp38-win_amd64.whl", hash = "sha256:dd4a21253f42b8d2b48410cb31fe501d32f8b9fbeb1f55063ad102fe9c425e40"},
    {file = "typed_ast-1.4.3-cp39-cp39-macosx_10_9_x86_64.whl", hash = "sha256:f328adcfebed9f11301eaedfa48e15bdece9b519fb27e6a8c01aa52a17ec31b3"},
    {file = "typed_ast-1.4.3-cp39-cp39-manylinux1_i686.whl", hash = "sha256:2c726c276d09fc5c414693a2de063f521052d9ea7c240ce553316f70656c84d4"},
    {file = "typed_ast-1.4.3-cp39-cp39-manylinux1_x86_64.whl", hash = "sha256:cae53c389825d3b46fb37538441f75d6aecc4174f615d048321b716df2757fb0"},
    {file = "typed_ast-1.4.3-cp39-cp39-manylinux2014_aarch64.whl", hash = "sha256:b9574c6f03f685070d859e75c7f9eeca02d6933273b5e69572e5ff9d5e3931c3"},
    {file = "typed_ast-1.4.3-cp39-cp39-win32.whl", hash = "sha256:209596a4ec71d990d71d5e0d312ac935d86930e6eecff6ccc7007fe54d703808"},
    {file = "typed_ast-1.4.3-cp39-cp39-win_amd64.whl", hash = "sha256:9c6d1a54552b5330bc657b7ef0eae25d00ba7ffe85d9ea8ae6540d2197a3788c"},
    {file = "typed_ast-1.4.3.tar.gz", hash = "sha256:fb1bbeac803adea29cedd70781399c99138358c26d05fcbd23c13016b7f5ec65"},
]
typing-extensions = [
    {file = "typing_extensions-3.7.4.3-py2-none-any.whl", hash = "sha256:dafc7639cde7f1b6e1acc0f457842a83e722ccca8eef5270af2d74792619a89f"},
    {file = "typing_extensions-3.7.4.3-py3-none-any.whl", hash = "sha256:7cb407020f00f7bfc3cb3e7881628838e69d8f3fcab2f64742a5e76b2f841918"},
    {file = "typing_extensions-3.7.4.3.tar.gz", hash = "sha256:99d4073b617d30288f569d3f13d2bd7548c3a7e4c8de87db09a9d29bb3a4a60c"},
]
urllib3 = [
    {file = "urllib3-1.26.4-py2.py3-none-any.whl", hash = "sha256:2f4da4594db7e1e110a944bb1b551fdf4e6c136ad42e4234131391e21eb5b0df"},
    {file = "urllib3-1.26.4.tar.gz", hash = "sha256:e7b021f7241115872f92f43c6508082facffbd1c048e3c6e2bb9c2a157e28937"},
]
virtualenv = [
    {file = "virtualenv-20.4.3-py2.py3-none-any.whl", hash = "sha256:83f95875d382c7abafe06bd2a4cdd1b363e1bb77e02f155ebe8ac082a916b37c"},
    {file = "virtualenv-20.4.3.tar.gz", hash = "sha256:49ec4eb4c224c6f7dd81bb6d0a28a09ecae5894f4e593c89b0db0885f565a107"},
]
vulture = [
    {file = "vulture-2.3-py2.py3-none-any.whl", hash = "sha256:f39de5e6f1df1f70c3b50da54f1c8d494159e9ca3d01a9b89eac929600591703"},
    {file = "vulture-2.3.tar.gz", hash = "sha256:03d5a62bcbe9ceb9a9b0575f42d71a2d414070229f2e6f95fa6e7c71aaaed967"},
]
wcwidth = [
    {file = "wcwidth-0.2.5-py2.py3-none-any.whl", hash = "sha256:beb4802a9cebb9144e99086eff703a642a13d6a0052920003a230f3294bbe784"},
    {file = "wcwidth-0.2.5.tar.gz", hash = "sha256:c4d647b99872929fdb7bdcaa4fbe7f01413ed3d98077df798530e5b04f116c83"},
]
webencodings = [
    {file = "webencodings-0.5.1-py2.py3-none-any.whl", hash = "sha256:a0af1213f3c2226497a97e2b3aa01a7e4bee4f403f95be16fc9acd2947514a78"},
    {file = "webencodings-0.5.1.tar.gz", hash = "sha256:b36a1c245f2d304965eb4e0a82848379241dc04b865afcc4aab16748587e1923"},
]
widgetsnbextension = [
    {file = "widgetsnbextension-3.5.1-py2.py3-none-any.whl", hash = "sha256:bd314f8ceb488571a5ffea6cc5b9fc6cba0adaf88a9d2386b93a489751938bcd"},
    {file = "widgetsnbextension-3.5.1.tar.gz", hash = "sha256:079f87d87270bce047512400efd70238820751a11d2d8cb137a5a5bdbaf255c7"},
]
wrapt = [
    {file = "wrapt-1.12.1.tar.gz", hash = "sha256:b62ffa81fb85f4332a4f609cab4ac40709470da05643a082ec1eb88e6d9b97d7"},
]
zipp = [
    {file = "zipp-3.4.1-py3-none-any.whl", hash = "sha256:51cb66cc54621609dd593d1787f286ee42a5c0adbb4b29abea5a63edc3e03098"},
    {file = "zipp-3.4.1.tar.gz", hash = "sha256:3607921face881ba3e026887d8150cca609d517579abe052ac81fc5aeffdbd76"},
]<|MERGE_RESOLUTION|>--- conflicted
+++ resolved
@@ -401,8 +401,6 @@
 gitdb = ">=4.0.1,<5"
 
 [[package]]
-<<<<<<< HEAD
-=======
 category = "dev"
 description = "A library for property-based testing"
 name = "hypothesis"
@@ -445,7 +443,6 @@
 [[package]]
 category = "dev"
 description = "Internationalized Domain Names in Applications (IDNA)"
->>>>>>> 4740e131
 name = "idna"
 version = "2.10"
 description = "Internationalized Domain Names in Applications (IDNA)"
@@ -763,8 +760,6 @@
 testing = ["pytest (>=4.6)", "pytest-checkdocs (>=2.4)", "pytest-flake8", "pytest-cov", "pytest-enabler (>=1.0.1)", "pytest-black (>=0.3.7)", "pytest-mypy"]
 
 [[package]]
-<<<<<<< HEAD
-=======
 category = "main"
 description = "a modern parsing library"
 name = "lark-parser"
@@ -779,7 +774,6 @@
 [[package]]
 category = "dev"
 description = "A fast and thorough lazy object proxy."
->>>>>>> 4740e131
 name = "lazy-object-proxy"
 version = "1.4.3"
 description = "A fast and thorough lazy object proxy."
@@ -1201,12 +1195,9 @@
 wcwidth = "*"
 
 [[package]]
-<<<<<<< HEAD
-=======
 category = "dev"
 description = "Run a subprocess in a pseudo terminal"
 marker = "python_version >= \"3.3\" and sys_platform != \"win32\" or sys_platform != \"win32\" or os_name != \"nt\" or python_version >= \"3.3\" and sys_platform != \"win32\" and (python_version >= \"3.3\" and sys_platform != \"win32\" or sys_platform != \"win32\")"
->>>>>>> 4740e131
 name = "ptyprocess"
 version = "0.7.0"
 description = "Run a subprocess in a pseudo terminal"
@@ -1592,8 +1583,6 @@
 version = "2.1.0"
 
 [[package]]
-<<<<<<< HEAD
-=======
 category = "dev"
 description = "Sorted Containers -- Sorted List, Sorted Dict, Sorted Set"
 name = "sortedcontainers"
@@ -1604,7 +1593,6 @@
 [[package]]
 category = "dev"
 description = "Manage dynamic plugins for Python applications"
->>>>>>> 4740e131
 name = "stevedore"
 version = "3.3.0"
 description = "Manage dynamic plugins for Python applications"
@@ -1864,11 +1852,7 @@
 testing = ["pytest (>=4.6)", "pytest-checkdocs (>=1.2.3)", "pytest-flake8", "pytest-cov", "pytest-enabler", "jaraco.itertools", "func-timeout", "pytest-black (>=0.3.7)", "pytest-mypy"]
 
 [metadata]
-<<<<<<< HEAD
-lock-version = "1.1"
-=======
 content-hash = "30ceac2aede8ee97987764c0730bd8475f3c44e92dc6100c39cf7c7af47f50c5"
->>>>>>> 4740e131
 python-versions = "^3.7"
 content-hash = "fec64aa02f090524971c3db067d499e9a3e8d582ae26760849824a75667a7e95"
 
